<<<<<<< HEAD
const WideSkyClient = require("../../../src/client/client");
=======
>>>>>>> d7ffc854
const { expect } = require("chai");
const stubs = require("../../stubs");
const {getInstance} = require("../../stubs");
const lodash = require("lodash");

const DEFAULT_CLIENT_OPTIONS = require("./files/defaultClientOptions.json");

/**
 * Check that the options object matches the default, excluding what has been set.
 * @param clientOptions Client options object generated.
 * @param excludePaths Lodash path to be excluded from default value checks.
 * @param path The current nested path.
 */
function validateObject(clientOptions, excludePaths, path=[]) {
    const optionConfig = path.length > 0 ? lodash.get(DEFAULT_CLIENT_OPTIONS, path.join(".")) : DEFAULT_CLIENT_OPTIONS;
    for (const [key, defaultValue] of Object.entries(optionConfig)) {
        if (defaultValue instanceof Object) {
            validateObject(clientOptions, excludePaths, [...path, key]);
        } else {
            const thisPath = [...path, key].join(".");
            if (excludePaths.includes(thisPath)) {
                continue;
            }
            expect(lodash.get(clientOptions, thisPath)).to.equal(defaultValue,
                `Expected to find ${defaultValue} in clientOptions at path ${thisPath}`
                );
        }
    }
}

describe("client", () => {
    describe("initClientOptions", () => {
        let http;
        let log;
        let ws;

        beforeEach(() => {
            http = new stubs.StubHTTPClient();
            log = new stubs.StubLogger();
            ws = getInstance(http, log);
        })

        it("should have all default properties", async () => {
            await ws.initWaitFor;
            expect(ws.clientOptions).to.eql(DEFAULT_CLIENT_OPTIONS);
        });

        describe("impersonateAs", () => {
            it("should accept string", async () => {
                ws.options = {
                    client: {
                        impersonateAs: "abc"
                    }
                };
                await ws.initClientOptions();
                expect(ws.clientOptions.impersonateAs).to.equal("abc");
                validateObject(ws.clientOptions, ["impersonateAs"]);
            });

            it("should reject number", async () => {
                ws.options = {
                    client: {
                        impersonateAs: 12
                    }
                };
                try {
                    await ws.initClientOptions();
                    throw new Error("Should not have worked");
                } catch (error) {
                    expect(error.message).to.equal("impersonateAs must be a `string` type, but the final value was: `12`.");
                }
            });

            it("should reject boolean", async () => {
                ws.options = {
                    client: {
                        impersonateAs: true
                    }
                };
                try {
                    await ws.initClientOptions();
                    throw new Error("Should not have worked");
                } catch (error) {
                    expect(error.message).to.equal("impersonateAs must be a `string` type, but the final value was: `true`.");
                }
            });

            it("should reject object", async () => {
                ws.options = {
                    client: {
                        impersonateAs: {}
                    }
                };
                try {
                    await ws.initClientOptions();
                    throw new Error("Should not have worked");
                } catch (error) {
                    expect(error.message).to.equal("impersonateAs must be a `string` type, but the final value was: `{}`.");
                }
            });
        });

        describe("acceptGzip", () => {
            it("should accept boolean", async () => {
                ws.options = {
                    client: {
                        acceptGzip: false
                    }
                };
                await ws.initClientOptions();
                expect(ws.clientOptions.acceptGzip).to.equal(false);
                validateObject(ws.clientOptions, ["acceptGzip"]);
            });

            it("should reject number", async () => {
                ws.options = {
                    client: {
                        acceptGzip: 12
                    }
                };
                try {
                    await ws.initClientOptions();
                    throw new Error("Should not have worked");
                } catch (error) {
                    expect(error.message).to.equal("acceptGzip must be a `boolean` type, but the final value was: `12`.");
                }
            });

            it("should reject string", async () => {
                ws.options = {
                    client: {
                        acceptGzip: "true"
                    }
                };
                try {
                    await ws.initClientOptions();
                    throw new Error("Should not have worked");
                } catch (error) {
                    expect(error.message).to.equal("acceptGzip must be a `boolean` type, but the final value was: `\"true\"`.");
                }
            });

            it("should reject object", async () => {
                ws.options = {
                    client: {
                        acceptGzip: {}
                    }
                };
                try {
                    await ws.initClientOptions();
                    throw new Error("Should not have worked");
                } catch (error) {
                    expect(error.message).to.equal("acceptGzip must be a `boolean` type, but the final value was: `{}`.");
                }
            });
        });

        describe("batch", () => {
            it("rejects if not an object", async () => {
                ws.options = {
                    client: {
                        batch: 1
                    }
                };
                try {
                    await ws.initClientOptions();
                    throw new Error("Should not have worked");
                } catch (error) {
                    expect(error.message).to.equal("batch must be a `object` type, but the final value was: `1`.");
                }
            });

            describe("hisRead", () => {
                it("rejects if not an object", async () => {
                    ws.options = {
                        client: {
                            batch: {
                                hisRead: 1
                            }
                        }
                    };
                    try {
                        await ws.initClientOptions();
                        throw new Error("Should not have worked");
                    } catch (error) {
                        expect(error.message).to.equal("batch.hisRead must be a `object` type, but the final value was: `1`.");
                    }
                });

                describe("batchSize", () => {
                    it("should accept if number", async () => {
                        ws.options = {
                            client: {
                                batch: {
                                    hisRead: {
                                        batchSize: 1
                                    }
                                }
                            }
                        };
                        await ws.initClientOptions();
                        expect(ws.clientOptions.batch.hisRead.batchSize).to.equal(1);
                        validateObject(ws.clientOptions, ["batch.hisRead.batchSize"]);
                    });

                    it("should reject if boolean", async () => {
                        ws.options = {
                            client: {
                                batch: {
                                    hisRead: {
                                        batchSize: false
                                    }
                                }
                            }
                        };

                        try {
                            await ws.initClientOptions();
                            throw new Error("Should not have worked");
                        } catch (error) {
                            expect(error.message).to.equal(
                                "batch.hisRead.batchSize must be a `number` type, but the final value was: `false`.");
                        }
                    });

                    it("should reject if string", async () => {
                        ws.options = {
                            client: {
                                batch: {
                                    hisRead: {
                                        batchSize: "12"
                                    }
                                }
                            }
                        };

                        try {
                            await ws.initClientOptions();
                            throw new Error("Should not have worked");
                        } catch (error) {
                            expect(error.message).to.equal(
                                "batch.hisRead.batchSize must be a `number` type, but the final value was: `\"12\"`.");
                        }
                    });

                    it("should reject if object", async () => {
                        ws.options = {
                            client: {
                                batch: {
                                    hisRead: {
                                        batchSize: {}
                                    }
                                }
                            }
                        };

                        try {
                            await ws.initClientOptions();
                            throw new Error("Should not have worked");
                        } catch (error) {
                            expect(error.message).to.equal(
                                "batch.hisRead.batchSize must be a `number` type, but the final value was: `{}`.");
                        }
                    });
                });

                describe("batchDelay", () => {
                    it("should accept if number", async () => {
                        ws.options = {
                            client: {
                                batch: {
                                    hisRead: {
                                        batchDelay: 1234
                                    }
                                }
                            }
                        };
                        await ws.initClientOptions();
                        expect(ws.clientOptions.batch.hisRead.batchDelay).to.equal(1234);
                        validateObject(ws.clientOptions, ["batch.hisRead.batchDelay"]);
                    });

                    it("should reject if boolean", async () => {
                        ws.options = {
                            client: {
                                batch: {
                                    hisRead: {
                                        batchDelay: false
                                    }
                                }
                            }
                        };

                        try {
                            await ws.initClientOptions();
                            throw new Error("Should not have worked");
                        } catch (error) {
                            expect(error.message).to.equal(
                                "batch.hisRead.batchDelay must be a `number` type, but the final value was: `false`.");
                        }
                    });

                    it("should reject if string", async () => {
                        ws.options = {
                            client: {
                                batch: {
                                    hisRead: {
                                        batchDelay: "12"
                                    }
                                }
                            }
                        };

                        try {
                            await ws.initClientOptions();
                            throw new Error("Should not have worked");
                        } catch (error) {
                            expect(error.message).to.equal(
                                "batch.hisRead.batchDelay must be a `number` type, but the final value was: `\"12\"`.");
                        }
                    });

                    it("should reject if object", async () => {
                        ws.options = {
                            client: {
                                batch: {
                                    hisRead: {
                                        batchDelay: {}
                                    }
                                }
                            }
                        };

                        try {
                            await ws.initClientOptions();
                            throw new Error("Should not have worked");
                        } catch (error) {
                            expect(error.message).to.equal(
                                "batch.hisRead.batchDelay must be a `number` type, but the final value was: `{}`.");
                        }
                    });
                });

                describe("parallel", () => {
                    it("should accept if number", async () => {
                        ws.options = {
                            client: {
                                batch: {
                                    hisRead: {
                                        parallel: 1234
                                    }
                                }
                            }
                        };
                        await ws.initClientOptions();
                        expect(ws.clientOptions.batch.hisRead.parallel).to.equal(1234);
                        validateObject(ws.clientOptions, ["batch.hisRead.parallel"]);
                    });

                    it("should reject if boolean", async () => {
                        ws.options = {
                            client: {
                                batch: {
                                    hisRead: {
                                        parallel: false
                                    }
                                }
                            }
                        };

                        try {
                            await ws.initClientOptions();
                            throw new Error("Should not have worked");
                        } catch (error) {
                            expect(error.message).to.equal(
                                "batch.hisRead.parallel must be a `number` type, but the final value was: `false`.");
                        }
                    });

                    it("should reject if string", async () => {
                        ws.options = {
                            client: {
                                batch: {
                                    hisRead: {
                                        parallel: "12"
                                    }
                                }
                            }
                        };

                        try {
                            await ws.initClientOptions();
                            throw new Error("Should not have worked");
                        } catch (error) {
                            expect(error.message).to.equal(
                                "batch.hisRead.parallel must be a `number` type, but the final value was: `\"12\"`.");
                        }
                    });

                    it("should reject if object", async () => {
                        ws.options = {
                            client: {
                                batch: {
                                    hisRead: {
                                        parallel: {}
                                    }
                                }
                            }
                        };

                        try {
                            await ws.initClientOptions();
                            throw new Error("Should not have worked");
                        } catch (error) {
                            expect(error.message).to.equal(
                                "batch.hisRead.parallel must be a `number` type, but the final value was: `{}`.");
                        }
                    });
                });

                describe("parallelDelay", () => {
                    it("should accept if number", async () => {
                        ws.options = {
                            client: {
                                batch: {
                                    hisRead: {
                                        parallelDelay: 1234
                                    }
                                }
                            }
                        };
                        await ws.initClientOptions();
                        expect(ws.clientOptions.batch.hisRead.parallelDelay).to.equal(1234);
                        validateObject(ws.clientOptions, ["batch.hisRead.parallelDelay"]);
                    });

                    it("should reject if boolean", async () => {
                        ws.options = {
                            client: {
                                batch: {
                                    hisRead: {
                                        parallelDelay: false
                                    }
                                }
                            }
                        };

                        try {
                            await ws.initClientOptions();
                            throw new Error("Should not have worked");
                        } catch (error) {
                            expect(error.message).to.equal(
                                "batch.hisRead.parallelDelay must be a `number` type, but the final value was: `false`.");
                        }
                    });

                    it("should reject if string", async () => {
                        ws.options = {
                            client: {
                                batch: {
                                    hisRead: {
                                        parallelDelay: "12"
                                    }
                                }
                            }
                        };

                        try {
                            await ws.initClientOptions();
                            throw new Error("Should not have worked");
                        } catch (error) {
                            expect(error.message).to.equal(
                                "batch.hisRead.parallelDelay must be a `number` type, but the final value was: `\"12\"`.");
                        }
                    });

                    it("should reject if object", async () => {
                        ws.options = {
                            client: {
                                batch: {
                                    hisRead: {
                                        parallelDelay: {}
                                    }
                                }
                            }
                        };

                        try {
                            await ws.initClientOptions();
                            throw new Error("Should not have worked");
                        } catch (error) {
                            expect(error.message).to.equal(
                                "batch.hisRead.parallelDelay must be a `number` type, but the final value was: `{}`.");
                        }
                    });
                });
            });

            describe("hisWrite", () => {
                it("rejects if not an object", async () => {
                    ws.options = {
                        client: {
                            batch: {
                                hisWrite: 1
                            }
                        }
                    };
                    try {
                        await ws.initClientOptions();
                        throw new Error("Should not have worked");
                    } catch (error) {
                        expect(error.message).to.equal("batch.hisWrite must be a `object` type, but the final value was: `1`.");
                    }
                });

                describe("batchSize", () => {
                    it("should accept if number", async () => {
                        ws.options = {
                            client: {
                                batch: {
                                    hisWrite: {
                                        batchSize: 1
                                    }
                                }
                            }
                        };
                        await ws.initClientOptions();
                        expect(ws.clientOptions.batch.hisWrite.batchSize).to.equal(1);
                        validateObject(ws.clientOptions, ["batch.hisWrite.batchSize"]);
                    });

                    it("should reject if boolean", async () => {
                        ws.options = {
                            client: {
                                batch: {
                                    hisWrite: {
                                        batchSize: false
                                    }
                                }
                            }
                        };

                        try {
                            await ws.initClientOptions();
                            throw new Error("Should not have worked");
                        } catch (error) {
                            expect(error.message).to.equal(
                                "batch.hisWrite.batchSize must be a `number` type, but the final value was: `false`.");
                        }
                    });

                    it("should reject if string", async () => {
                        ws.options = {
                            client: {
                                batch: {
                                    hisWrite: {
                                        batchSize: "12"
                                    }
                                }
                            }
                        };

                        try {
                            await ws.initClientOptions();
                            throw new Error("Should not have worked");
                        } catch (error) {
                            expect(error.message).to.equal(
                                "batch.hisWrite.batchSize must be a `number` type, but the final value was: `\"12\"`.");
                        }
                    });

                    it("should reject if object", async () => {
                        ws.options = {
                            client: {
                                batch: {
                                    hisWrite: {
                                        batchSize: {}
                                    }
                                }
                            }
                        };

                        try {
                            await ws.initClientOptions();
                            throw new Error("Should not have worked");
                        } catch (error) {
                            expect(error.message).to.equal(
                                "batch.hisWrite.batchSize must be a `number` type, but the final value was: `{}`.");
                        }
                    });
                });

                describe("batchDelay", () => {
                    it("should accept if number", async () => {
                        ws.options = {
                            client: {
                                batch: {
                                    hisWrite: {
                                        batchDelay: 1234
                                    }
                                }
                            }
                        };
                        await ws.initClientOptions();
                        expect(ws.clientOptions.batch.hisWrite.batchDelay).to.equal(1234);
                        validateObject(ws.clientOptions, ["batch.hisWrite.batchDelay"]);
                    });

                    it("should reject if boolean", async () => {
                        ws.options = {
                            client: {
                                batch: {
                                    hisWrite: {
                                        batchDelay: false
                                    }
                                }
                            }
                        };

                        try {
                            await ws.initClientOptions();
                            throw new Error("Should not have worked");
                        } catch (error) {
                            expect(error.message).to.equal(
                                "batch.hisWrite.batchDelay must be a `number` type, but the final value was: `false`.");
                        }
                    });

                    it("should reject if string", async () => {
                        ws.options = {
                            client: {
                                batch: {
                                    hisWrite: {
                                        batchDelay: "12"
                                    }
                                }
                            }
                        };

                        try {
                            await ws.initClientOptions();
                            throw new Error("Should not have worked");
                        } catch (error) {
                            expect(error.message).to.equal(
                                "batch.hisWrite.batchDelay must be a `number` type, but the final value was: `\"12\"`.");
                        }
                    });

                    it("should reject if object", async () => {
                        ws.options = {
                            client: {
                                batch: {
                                    hisWrite: {
                                        batchDelay: {}
                                    }
                                }
                            }
                        };

                        try {
                            await ws.initClientOptions();
                            throw new Error("Should not have worked");
                        } catch (error) {
                            expect(error.message).to.equal(
                                "batch.hisWrite.batchDelay must be a `number` type, but the final value was: `{}`.");
                        }
                    });
                });

                describe("parallel", () => {
                    it("should accept if number", async () => {
                        ws.options = {
                            client: {
                                batch: {
                                    hisWrite: {
                                        parallel: 1234
                                    }
                                }
                            }
                        };
                        await ws.initClientOptions();
                        expect(ws.clientOptions.batch.hisWrite.parallel).to.equal(1234);
                        validateObject(ws.clientOptions, ["batch.hisWrite.parallel"]);
                    });

                    it("should reject if boolean", async () => {
                        ws.options = {
                            client: {
                                batch: {
                                    hisWrite: {
                                        parallel: false
                                    }
                                }
                            }
                        };

                        try {
                            await ws.initClientOptions();
                            throw new Error("Should not have worked");
                        } catch (error) {
                            expect(error.message).to.equal(
                                "batch.hisWrite.parallel must be a `number` type, but the final value was: `false`.");
                        }
                    });

                    it("should reject if string", async () => {
                        ws.options = {
                            client: {
                                batch: {
                                    hisWrite: {
                                        parallel: "12"
                                    }
                                }
                            }
                        };

                        try {
                            await ws.initClientOptions();
                            throw new Error("Should not have worked");
                        } catch (error) {
                            expect(error.message).to.equal(
                                "batch.hisWrite.parallel must be a `number` type, but the final value was: `\"12\"`.");
                        }
                    });

                    it("should reject if object", async () => {
                        ws.options = {
                            client: {
                                batch: {
                                    hisWrite: {
                                        parallel: {}
                                    }
                                }
                            }
                        };

                        try {
                            await ws.initClientOptions();
                            throw new Error("Should not have worked");
                        } catch (error) {
                            expect(error.message).to.equal(
                                "batch.hisWrite.parallel must be a `number` type, but the final value was: `{}`.");
                        }
                    });
                });

                describe("parallelDelay", () => {
                    it("should accept if number", async () => {
                        ws.options = {
                            client: {
                                batch: {
                                    hisWrite: {
                                        parallelDelay: 1234
                                    }
                                }
                            }
                        };
                        await ws.initClientOptions();
                        expect(ws.clientOptions.batch.hisWrite.parallelDelay).to.equal(1234);
                        validateObject(ws.clientOptions, ["batch.hisWrite.parallelDelay"]);
                    });

                    it("should reject if boolean", async () => {
                        ws.options = {
                            client: {
                                batch: {
                                    hisWrite: {
                                        parallelDelay: false
                                    }
                                }
                            }
                        };

                        try {
                            await ws.initClientOptions();
                            throw new Error("Should not have worked");
                        } catch (error) {
                            expect(error.message).to.equal(
                                "batch.hisWrite.parallelDelay must be a `number` type, but the final value was: `false`.");
                        }
                    });

                    it("should reject if string", async () => {
                        ws.options = {
                            client: {
                                batch: {
                                    hisWrite: {
                                        parallelDelay: "12"
                                    }
                                }
                            }
                        };

                        try {
                            await ws.initClientOptions();
                            throw new Error("Should not have worked");
                        } catch (error) {
                            expect(error.message).to.equal(
                                "batch.hisWrite.parallelDelay must be a `number` type, but the final value was: `\"12\"`.");
                        }
                    });

                    it("should reject if object", async () => {
                        ws.options = {
                            client: {
                                batch: {
                                    hisWrite: {
                                        parallelDelay: {}
                                    }
                                }
                            }
                        };

                        try {
                            await ws.initClientOptions();
                            throw new Error("Should not have worked");
                        } catch (error) {
                            expect(error.message).to.equal(
                                "batch.hisWrite.parallelDelay must be a `number` type, but the final value was: `{}`.");
                        }
                    });
                });

                describe("returnResult", () => {
                    it("should accept if boolean", async () => {
                        ws.options = {
                            client: {
                                batch: {
                                    hisWrite: {
                                        returnResult: true
                                    }
                                }
                            }
                        };
                        await ws.initClientOptions();
                        expect(ws.clientOptions.batch.hisWrite.returnResult).to.equal(true);
                        validateObject(ws.clientOptions, ["batch.hisWrite.returnResult"]);
                    });

                    it("should reject if number", async () => {
                        ws.options = {
                            client: {
                                batch: {
                                    hisWrite: {
                                        returnResult: 12
                                    }
                                }
                            }
                        };

                        try {
                            await ws.initClientOptions();
                            throw new Error("Should not have worked");
                        } catch (error) {
                            expect(error.message).to.equal(
                                "batch.hisWrite.returnResult must be a `boolean` type, but the final value was: `12`.");
                        }
                    });

                    it("should reject if string", async () => {
                        ws.options = {
                            client: {
                                batch: {
                                    hisWrite: {
                                        returnResult: "12"
                                    }
                                }
                            }
                        };

                        try {
                            await ws.initClientOptions();
                            throw new Error("Should not have worked");
                        } catch (error) {
                            expect(error.message).to.equal(
                                "batch.hisWrite.returnResult must be a `boolean` type, but the final value was: `\"12\"`.");
                        }
                    });

                    it("should reject if object", async () => {
                        ws.options = {
                            client: {
                                batch: {
                                    hisWrite: {
                                        returnResult: {}
                                    }
                                }
                            }
                        };

                        try {
                            await ws.initClientOptions();
                            throw new Error("Should not have worked");
                        } catch (error) {
                            expect(error.message).to.equal(
                                "batch.hisWrite.returnResult must be a `boolean` type, but the final value was: `{}`.");
                        }
                    });
                });
            });

            describe("hisDelete", () => {
                it("rejects if not an object", async () => {
                    ws.options = {
                        client: {
                            batch: {
                                hisDelete: 1
                            }
                        }
                    };
                    try {
                        await ws.initClientOptions();
                        throw new Error("Should not have worked");
                    } catch (error) {
                        expect(error.message).to.equal("batch.hisDelete must be a `object` type, but the final value was: `1`.");
                    }
                });

                describe("batchSize", () => {
                    it("should accept if number", async () => {
                        ws.options = {
                            client: {
                                batch: {
                                    hisDelete: {
                                        batchSize: 1
                                    }
                                }
                            }
                        };
                        await ws.initClientOptions();
                        expect(ws.clientOptions.batch.hisDelete.batchSize).to.equal(1);
                        validateObject(ws.clientOptions, ["batch.hisDelete.batchSize"]);
                    });

                    it("should reject if boolean", async () => {
                        ws.options = {
                            client: {
                                batch: {
                                    hisDelete: {
                                        batchSize: false
                                    }
                                }
                            }
                        };

                        try {
                            await ws.initClientOptions();
                            throw new Error("Should not have worked");
                        } catch (error) {
                            expect(error.message).to.equal(
                                "batch.hisDelete.batchSize must be a `number` type, but the final value was: `false`.");
                        }
                    });

                    it("should reject if string", async () => {
                        ws.options = {
                            client: {
                                batch: {
                                    hisDelete: {
                                        batchSize: "12"
                                    }
                                }
                            }
                        };

                        try {
                            await ws.initClientOptions();
                            throw new Error("Should not have worked");
                        } catch (error) {
                            expect(error.message).to.equal(
                                "batch.hisDelete.batchSize must be a `number` type, but the final value was: `\"12\"`.");
                        }
                    });

                    it("should reject if object", async () => {
                        ws.options = {
                            client: {
                                batch: {
                                    hisDelete: {
                                        batchSize: {}
                                    }
                                }
                            }
                        };

                        try {
                            await ws.initClientOptions();
                            throw new Error("Should not have worked");
                        } catch (error) {
                            expect(error.message).to.equal(
                                "batch.hisDelete.batchSize must be a `number` type, but the final value was: `{}`.");
                        }
                    });
                });

                describe("batchDelay", () => {
                    it("should accept if number", async () => {
                        ws.options = {
                            client: {
                                batch: {
                                    hisDelete: {
                                        batchDelay: 1234
                                    }
                                }
                            }
                        };
                        await ws.initClientOptions();
                        expect(ws.clientOptions.batch.hisDelete.batchDelay).to.equal(1234);
                        validateObject(ws.clientOptions, ["batch.hisDelete.batchDelay"]);
                    });

                    it("should reject if boolean", async () => {
                        ws.options = {
                            client: {
                                batch: {
                                    hisDelete: {
                                        batchDelay: false
                                    }
                                }
                            }
                        };

                        try {
                            await ws.initClientOptions();
                            throw new Error("Should not have worked");
                        } catch (error) {
                            expect(error.message).to.equal(
                                "batch.hisDelete.batchDelay must be a `number` type, but the final value was: `false`.");
                        }
                    });

                    it("should reject if string", async () => {
                        ws.options = {
                            client: {
                                batch: {
                                    hisDelete: {
                                        batchDelay: "12"
                                    }
                                }
                            }
                        };

                        try {
                            await ws.initClientOptions();
                            throw new Error("Should not have worked");
                        } catch (error) {
                            expect(error.message).to.equal(
                                "batch.hisDelete.batchDelay must be a `number` type, but the final value was: `\"12\"`.");
                        }
                    });

                    it("should reject if object", async () => {
                        ws.options = {
                            client: {
                                batch: {
                                    hisDelete: {
                                        batchDelay: {}
                                    }
                                }
                            }
                        };

                        try {
                            await ws.initClientOptions();
                            throw new Error("Should not have worked");
                        } catch (error) {
                            expect(error.message).to.equal(
                                "batch.hisDelete.batchDelay must be a `number` type, but the final value was: `{}`.");
                        }
                    });
                });

                describe("parallel", () => {
                    it("should accept if number", async () => {
                        ws.options = {
                            client: {
                                batch: {
                                    hisDelete: {
                                        parallel: 1234
                                    }
                                }
                            }
                        };
                        await ws.initClientOptions();
                        expect(ws.clientOptions.batch.hisDelete.parallel).to.equal(1234);
                        validateObject(ws.clientOptions, ["batch.hisDelete.parallel"]);
                    });

                    it("should reject if boolean", async () => {
                        ws.options = {
                            client: {
                                batch: {
                                    hisDelete: {
                                        parallel: false
                                    }
                                }
                            }
                        };

                        try {
                            await ws.initClientOptions();
                            throw new Error("Should not have worked");
                        } catch (error) {
                            expect(error.message).to.equal(
                                "batch.hisDelete.parallel must be a `number` type, but the final value was: `false`.");
                        }
                    });

                    it("should reject if string", async () => {
                        ws.options = {
                            client: {
                                batch: {
                                    hisDelete: {
                                        parallel: "12"
                                    }
                                }
                            }
                        };

                        try {
                            await ws.initClientOptions();
                            throw new Error("Should not have worked");
                        } catch (error) {
                            expect(error.message).to.equal(
                                "batch.hisDelete.parallel must be a `number` type, but the final value was: `\"12\"`.");
                        }
                    });

                    it("should reject if object", async () => {
                        ws.options = {
                            client: {
                                batch: {
                                    hisDelete: {
                                        parallel: {}
                                    }
                                }
                            }
                        };

                        try {
                            await ws.initClientOptions();
                            throw new Error("Should not have worked");
                        } catch (error) {
                            expect(error.message).to.equal(
                                "batch.hisDelete.parallel must be a `number` type, but the final value was: `{}`.");
                        }
                    });
                });

                describe("parallelDelay", () => {
                    it("should accept if number", async () => {
                        ws.options = {
                            client: {
                                batch: {
                                    hisDelete: {
                                        parallelDelay: 1234
                                    }
                                }
                            }
                        };
                        await ws.initClientOptions();
                        expect(ws.clientOptions.batch.hisDelete.parallelDelay).to.equal(1234);
                        validateObject(ws.clientOptions, ["batch.hisDelete.parallelDelay"]);
                    });

                    it("should reject if boolean", async () => {
                        ws.options = {
                            client: {
                                batch: {
                                    hisDelete: {
                                        parallelDelay: false
                                    }
                                }
                            }
                        };

                        try {
                            await ws.initClientOptions();
                            throw new Error("Should not have worked");
                        } catch (error) {
                            expect(error.message).to.equal(
                                "batch.hisDelete.parallelDelay must be a `number` type, but the final value was: `false`.");
                        }
                    });

                    it("should reject if string", async () => {
                        ws.options = {
                            client: {
                                batch: {
                                    hisDelete: {
                                        parallelDelay: "12"
                                    }
                                }
                            }
                        };

                        try {
                            await ws.initClientOptions();
                            throw new Error("Should not have worked");
                        } catch (error) {
                            expect(error.message).to.equal(
                                "batch.hisDelete.parallelDelay must be a `number` type, but the final value was: `\"12\"`.");
                        }
                    });

                    it("should reject if object", async () => {
                        ws.options = {
                            client: {
                                batch: {
                                    hisDelete: {
                                        parallelDelay: {}
                                    }
                                }
                            }
                        };

                        try {
                            await ws.initClientOptions();
                            throw new Error("Should not have worked");
                        } catch (error) {
                            expect(error.message).to.equal(
                                "batch.hisDelete.parallelDelay must be a `number` type, but the final value was: `{}`.");
                        }
                    });
                });

                describe("returnResult", () => {
                    it("should accept if boolean", async () => {
                        ws.options = {
                            client: {
                                batch: {
                                    hisDelete: {
                                        returnResult: true
                                    }
                                }
                            }
                        };
                        await ws.initClientOptions();
                        expect(ws.clientOptions.batch.hisDelete.returnResult).to.equal(true);
                        validateObject(ws.clientOptions, ["batch.hisDelete.returnResult"]);
                    });

                    it("should reject if number", async () => {
                        ws.options = {
                            client: {
                                batch: {
                                    hisDelete: {
                                        returnResult: 12
                                    }
                                }
                            }
                        };

                        try {
                            await ws.initClientOptions();
                            throw new Error("Should not have worked");
                        } catch (error) {
                            expect(error.message).to.equal(
                                "batch.hisDelete.returnResult must be a `boolean` type, but the final value was: `12`.");
                        }
                    });

                    it("should reject if string", async () => {
                        ws.options = {
                            client: {
                                batch: {
                                    hisDelete: {
                                        returnResult: "12"
                                    }
                                }
                            }
                        };

                        try {
                            await ws.initClientOptions();
                            throw new Error("Should not have worked");
                        } catch (error) {
                            expect(error.message).to.equal(
                                "batch.hisDelete.returnResult must be a `boolean` type, but the final value was: `\"12\"`.");
                        }
                    });

                    it("should reject if object", async () => {
                        ws.options = {
                            client: {
                                batch: {
                                    hisDelete: {
                                        returnResult: {}
                                    }
                                }
                            }
                        };

                        try {
                            await ws.initClientOptions();
                            throw new Error("Should not have worked");
                        } catch (error) {
                            expect(error.message).to.equal(
                                "batch.hisDelete.returnResult must be a `boolean` type, but the final value was: `{}`.");
                        }
                    });
                });
            });

            describe("create", () => {
                it("rejects if not an object", async () => {
                    ws.options = {
                        client: {
                            batch: {
                                create: 1
                            }
                        }
                    };
                    try {
                        await ws.initClientOptions();
                        throw new Error("Should not have worked");
                    } catch (error) {
                        expect(error.message).to.equal("batch.create must be a `object` type, but the final value was: `1`.");
                    }
                });

                describe("batchSize", () => {
                    it("should accept if number", async () => {
                        ws.options = {
                            client: {
                                batch: {
                                    create: {
                                        batchSize: 1
                                    }
                                }
                            }
                        };
                        await ws.initClientOptions();
                        expect(ws.clientOptions.batch.create.batchSize).to.equal(1);
                        validateObject(ws.clientOptions, ["batch.create.batchSize"]);
                    });

                    it("should reject if boolean", async () => {
                        ws.options = {
                            client: {
                                batch: {
                                    create: {
                                        batchSize: false
                                    }
                                }
                            }
                        };

                        try {
                            await ws.initClientOptions();
                            throw new Error("Should not have worked");
                        } catch (error) {
                            expect(error.message).to.equal(
                                "batch.create.batchSize must be a `number` type, but the final value was: `false`.");
                        }
                    });

                    it("should reject if string", async () => {
                        ws.options = {
                            client: {
                                batch: {
                                    create: {
                                        batchSize: "12"
                                    }
                                }
                            }
                        };

                        try {
                            await ws.initClientOptions();
                            throw new Error("Should not have worked");
                        } catch (error) {
                            expect(error.message).to.equal(
                                "batch.create.batchSize must be a `number` type, but the final value was: `\"12\"`.");
                        }
                    });

                    it("should reject if object", async () => {
                        ws.options = {
                            client: {
                                batch: {
                                    create: {
                                        batchSize: {}
                                    }
                                }
                            }
                        };

                        try {
                            await ws.initClientOptions();
                            throw new Error("Should not have worked");
                        } catch (error) {
                            expect(error.message).to.equal(
                                "batch.create.batchSize must be a `number` type, but the final value was: `{}`.");
                        }
                    });
                });

                describe("batchDelay", () => {
                    it("should accept if number", async () => {
                        ws.options = {
                            client: {
                                batch: {
                                    create: {
                                        batchDelay: 1234
                                    }
                                }
                            }
                        };
                        await ws.initClientOptions();
                        expect(ws.clientOptions.batch.create.batchDelay).to.equal(1234);
                        validateObject(ws.clientOptions, ["batch.create.batchDelay"]);
                    });

                    it("should reject if boolean", async () => {
                        ws.options = {
                            client: {
                                batch: {
                                    create: {
                                        batchDelay: false
                                    }
                                }
                            }
                        };

                        try {
                            await ws.initClientOptions();
                            throw new Error("Should not have worked");
                        } catch (error) {
                            expect(error.message).to.equal(
                                "batch.create.batchDelay must be a `number` type, but the final value was: `false`.");
                        }
                    });

                    it("should reject if string", async () => {
                        ws.options = {
                            client: {
                                batch: {
                                    create: {
                                        batchDelay: "12"
                                    }
                                }
                            }
                        };

                        try {
                            await ws.initClientOptions();
                            throw new Error("Should not have worked");
                        } catch (error) {
                            expect(error.message).to.equal(
                                "batch.create.batchDelay must be a `number` type, but the final value was: `\"12\"`.");
                        }
                    });

                    it("should reject if object", async () => {
                        ws.options = {
                            client: {
                                batch: {
                                    create: {
                                        batchDelay: {}
                                    }
                                }
                            }
                        };

                        try {
                            await ws.initClientOptions();
                            throw new Error("Should not have worked");
                        } catch (error) {
                            expect(error.message).to.equal(
                                "batch.create.batchDelay must be a `number` type, but the final value was: `{}`.");
                        }
                    });
                });

                describe("parallel", () => {
                    it("should accept if number", async () => {
                        ws.options = {
                            client: {
                                batch: {
                                    create: {
                                        parallel: 1234
                                    }
                                }
                            }
                        };
                        await ws.initClientOptions();
                        expect(ws.clientOptions.batch.create.parallel).to.equal(1234);
                        validateObject(ws.clientOptions, ["batch.create.parallel"]);
                    });

                    it("should reject if boolean", async () => {
                        ws.options = {
                            client: {
                                batch: {
                                    create: {
                                        parallel: false
                                    }
                                }
                            }
                        };

                        try {
                            await ws.initClientOptions();
                            throw new Error("Should not have worked");
                        } catch (error) {
                            expect(error.message).to.equal(
                                "batch.create.parallel must be a `number` type, but the final value was: `false`.");
                        }
                    });

                    it("should reject if string", async () => {
                        ws.options = {
                            client: {
                                batch: {
                                    create: {
                                        parallel: "12"
                                    }
                                }
                            }
                        };

                        try {
                            await ws.initClientOptions();
                            throw new Error("Should not have worked");
                        } catch (error) {
                            expect(error.message).to.equal(
                                "batch.create.parallel must be a `number` type, but the final value was: `\"12\"`.");
                        }
                    });

                    it("should reject if object", async () => {
                        ws.options = {
                            client: {
                                batch: {
                                    create: {
                                        parallel: {}
                                    }
                                }
                            }
                        };

                        try {
                            await ws.initClientOptions();
                            throw new Error("Should not have worked");
                        } catch (error) {
                            expect(error.message).to.equal(
                                "batch.create.parallel must be a `number` type, but the final value was: `{}`.");
                        }
                    });
                });

                describe("parallelDelay", () => {
                    it("should accept if number", async () => {
                        ws.options = {
                            client: {
                                batch: {
                                    create: {
                                        parallelDelay: 1234
                                    }
                                }
                            }
                        };
                        await ws.initClientOptions();
                        expect(ws.clientOptions.batch.create.parallelDelay).to.equal(1234);
                        validateObject(ws.clientOptions, ["batch.create.parallelDelay"]);
                    });

                    it("should reject if boolean", async () => {
                        ws.options = {
                            client: {
                                batch: {
                                    create: {
                                        parallelDelay: false
                                    }
                                }
                            }
                        };

                        try {
                            await ws.initClientOptions();
                            throw new Error("Should not have worked");
                        } catch (error) {
                            expect(error.message).to.equal(
                                "batch.create.parallelDelay must be a `number` type, but the final value was: `false`.");
                        }
                    });

                    it("should reject if string", async () => {
                        ws.options = {
                            client: {
                                batch: {
                                    create: {
                                        parallelDelay: "12"
                                    }
                                }
                            }
                        };

                        try {
                            await ws.initClientOptions();
                            throw new Error("Should not have worked");
                        } catch (error) {
                            expect(error.message).to.equal(
                                "batch.create.parallelDelay must be a `number` type, but the final value was: `\"12\"`.");
                        }
                    });

                    it("should reject if object", async () => {
                        ws.options = {
                            client: {
                                batch: {
                                    create: {
                                        parallelDelay: {}
                                    }
                                }
                            }
                        };

                        try {
                            await ws.initClientOptions();
                            throw new Error("Should not have worked");
                        } catch (error) {
                            expect(error.message).to.equal(
                                "batch.create.parallelDelay must be a `number` type, but the final value was: `{}`.");
                        }
                    });
                });

                describe("returnResult", () => {
                    it("should accept if boolean", async () => {
                        ws.options = {
                            client: {
                                batch: {
                                    create: {
                                        returnResult: true
                                    }
                                }
                            }
                        };
                        await ws.initClientOptions();
                        expect(ws.clientOptions.batch.create.returnResult).to.equal(true);
                        validateObject(ws.clientOptions, ["batch.create.returnResult"]);
                    });

                    it("should reject if number", async () => {
                        ws.options = {
                            client: {
                                batch: {
                                    create: {
                                        returnResult: 12
                                    }
                                }
                            }
                        };

                        try {
                            await ws.initClientOptions();
                            throw new Error("Should not have worked");
                        } catch (error) {
                            expect(error.message).to.equal(
                                "batch.create.returnResult must be a `boolean` type, but the final value was: `12`.");
                        }
                    });

                    it("should reject if string", async () => {
                        ws.options = {
                            client: {
                                batch: {
                                    create: {
                                        returnResult: "12"
                                    }
                                }
                            }
                        };

                        try {
                            await ws.initClientOptions();
                            throw new Error("Should not have worked");
                        } catch (error) {
                            expect(error.message).to.equal(
                                "batch.create.returnResult must be a `boolean` type, but the final value was: `\"12\"`.");
                        }
                    });

                    it("should reject if object", async () => {
                        ws.options = {
                            client: {
                                batch: {
                                    create: {
                                        returnResult: {}
                                    }
                                }
                            }
                        };

                        try {
                            await ws.initClientOptions();
                            throw new Error("Should not have worked");
                        } catch (error) {
                            expect(error.message).to.equal(
                                "batch.create.returnResult must be a `boolean` type, but the final value was: `{}`.");
                        }
                    });
                });
            });

            describe("update", () => {
                it("rejects if not an object", async () => {
                    ws.options = {
                        client: {
                            batch: {
                                update: 1
                            }
                        }
                    };
                    try {
                        await ws.initClientOptions();
                        throw new Error("Should not have worked");
                    } catch (error) {
                        expect(error.message).to.equal("batch.update must be a `object` type, but the final value was: `1`.");
                    }
                });

                describe("batchSize", () => {
                    it("should accept if number", async () => {
                        ws.options = {
                            client: {
                                batch: {
                                    update: {
                                        batchSize: 1
                                    }
                                }
                            }
                        };
                        await ws.initClientOptions();
                        expect(ws.clientOptions.batch.update.batchSize).to.equal(1);
                        validateObject(ws.clientOptions, ["batch.update.batchSize"]);
                    });

                    it("should reject if boolean", async () => {
                        ws.options = {
                            client: {
                                batch: {
                                    update: {
                                        batchSize: false
                                    }
                                }
                            }
                        };

                        try {
                            await ws.initClientOptions();
                            throw new Error("Should not have worked");
                        } catch (error) {
                            expect(error.message).to.equal(
                                "batch.update.batchSize must be a `number` type, but the final value was: `false`.");
                        }
                    });

                    it("should reject if string", async () => {
                        ws.options = {
                            client: {
                                batch: {
                                    update: {
                                        batchSize: "12"
                                    }
                                }
                            }
                        };

                        try {
                            await ws.initClientOptions();
                            throw new Error("Should not have worked");
                        } catch (error) {
                            expect(error.message).to.equal(
                                "batch.update.batchSize must be a `number` type, but the final value was: `\"12\"`.");
                        }
                    });

                    it("should reject if object", async () => {
                        ws.options = {
                            client: {
                                batch: {
                                    update: {
                                        batchSize: {}
                                    }
                                }
                            }
                        };

                        try {
                            await ws.initClientOptions();
                            throw new Error("Should not have worked");
                        } catch (error) {
                            expect(error.message).to.equal(
                                "batch.update.batchSize must be a `number` type, but the final value was: `{}`.");
                        }
                    });
                });

                describe("batchDelay", () => {
                    it("should accept if number", async () => {
                        ws.options = {
                            client: {
                                batch: {
                                    update: {
                                        batchDelay: 1234
                                    }
                                }
                            }
                        };
                        await ws.initClientOptions();
                        expect(ws.clientOptions.batch.update.batchDelay).to.equal(1234);
                        validateObject(ws.clientOptions, ["batch.update.batchDelay"]);
                    });

                    it("should reject if boolean", async () => {
                        ws.options = {
                            client: {
                                batch: {
                                    update: {
                                        batchDelay: false
                                    }
                                }
                            }
                        };

                        try {
                            await ws.initClientOptions();
                            throw new Error("Should not have worked");
                        } catch (error) {
                            expect(error.message).to.equal(
                                "batch.update.batchDelay must be a `number` type, but the final value was: `false`.");
                        }
                    });

                    it("should reject if string", async () => {
                        ws.options = {
                            client: {
                                batch: {
                                    update: {
                                        batchDelay: "12"
                                    }
                                }
                            }
                        };

                        try {
                            await ws.initClientOptions();
                            throw new Error("Should not have worked");
                        } catch (error) {
                            expect(error.message).to.equal(
                                "batch.update.batchDelay must be a `number` type, but the final value was: `\"12\"`.");
                        }
                    });

                    it("should reject if object", async () => {
                        ws.options = {
                            client: {
                                batch: {
                                    update: {
                                        batchDelay: {}
                                    }
                                }
                            }
                        };

                        try {
                            await ws.initClientOptions();
                            throw new Error("Should not have worked");
                        } catch (error) {
                            expect(error.message).to.equal(
                                "batch.update.batchDelay must be a `number` type, but the final value was: `{}`.");
                        }
                    });
                });

                describe("parallel", () => {
                    it("should accept if number", async () => {
                        ws.options = {
                            client: {
                                batch: {
                                    update: {
                                        parallel: 1234
                                    }
                                }
                            }
                        };
                        await ws.initClientOptions();
                        expect(ws.clientOptions.batch.update.parallel).to.equal(1234);
                        validateObject(ws.clientOptions, ["batch.update.parallel"]);
                    });

                    it("should reject if boolean", async () => {
                        ws.options = {
                            client: {
                                batch: {
                                    update: {
                                        parallel: false
                                    }
                                }
                            }
                        };

                        try {
                            await ws.initClientOptions();
                            throw new Error("Should not have worked");
                        } catch (error) {
                            expect(error.message).to.equal(
                                "batch.update.parallel must be a `number` type, but the final value was: `false`.");
                        }
                    });

                    it("should reject if string", async () => {
                        ws.options = {
                            client: {
                                batch: {
                                    update: {
                                        parallel: "12"
                                    }
                                }
                            }
                        };

                        try {
                            await ws.initClientOptions();
                            throw new Error("Should not have worked");
                        } catch (error) {
                            expect(error.message).to.equal(
                                "batch.update.parallel must be a `number` type, but the final value was: `\"12\"`.");
                        }
                    });

                    it("should reject if object", async () => {
                        ws.options = {
                            client: {
                                batch: {
                                    update: {
                                        parallel: {}
                                    }
                                }
                            }
                        };

                        try {
                            await ws.initClientOptions();
                            throw new Error("Should not have worked");
                        } catch (error) {
                            expect(error.message).to.equal(
                                "batch.update.parallel must be a `number` type, but the final value was: `{}`.");
                        }
                    });
                });

                describe("parallelDelay", () => {
                    it("should accept if number", async () => {
                        ws.options = {
                            client: {
                                batch: {
                                    update: {
                                        parallelDelay: 1234
                                    }
                                }
                            }
                        };
                        await ws.initClientOptions();
                        expect(ws.clientOptions.batch.update.parallelDelay).to.equal(1234);
                        validateObject(ws.clientOptions, ["batch.update.parallelDelay"]);
                    });

                    it("should reject if boolean", async () => {
                        ws.options = {
                            client: {
                                batch: {
                                    update: {
                                        parallelDelay: false
                                    }
                                }
                            }
                        };

                        try {
                            await ws.initClientOptions();
                            throw new Error("Should not have worked");
                        } catch (error) {
                            expect(error.message).to.equal(
                                "batch.update.parallelDelay must be a `number` type, but the final value was: `false`.");
                        }
                    });

                    it("should reject if string", async () => {
                        ws.options = {
                            client: {
                                batch: {
                                    update: {
                                        parallelDelay: "12"
                                    }
                                }
                            }
                        };

                        try {
                            await ws.initClientOptions();
                            throw new Error("Should not have worked");
                        } catch (error) {
                            expect(error.message).to.equal(
                                "batch.update.parallelDelay must be a `number` type, but the final value was: `\"12\"`.");
                        }
                    });

                    it("should reject if object", async () => {
                        ws.options = {
                            client: {
                                batch: {
                                    update: {
                                        parallelDelay: {}
                                    }
                                }
                            }
                        };

                        try {
                            await ws.initClientOptions();
                            throw new Error("Should not have worked");
                        } catch (error) {
                            expect(error.message).to.equal(
                                "batch.update.parallelDelay must be a `number` type, but the final value was: `{}`.");
                        }
                    });
                });

                describe("returnResult", () => {
                    it("should accept if boolean", async () => {
                        ws.options = {
                            client: {
                                batch: {
                                    update: {
                                        returnResult: true
                                    }
                                }
                            }
                        };
                        await ws.initClientOptions();
                        expect(ws.clientOptions.batch.update.returnResult).to.equal(true);
                        validateObject(ws.clientOptions, ["batch.update.returnResult"]);
                    });

                    it("should reject if number", async () => {
                        ws.options = {
                            client: {
                                batch: {
                                    update: {
                                        returnResult: 12
                                    }
                                }
                            }
                        };

                        try {
                            await ws.initClientOptions();
                            throw new Error("Should not have worked");
                        } catch (error) {
                            expect(error.message).to.equal(
                                "batch.update.returnResult must be a `boolean` type, but the final value was: `12`.");
                        }
                    });

                    it("should reject if string", async () => {
                        ws.options = {
                            client: {
                                batch: {
                                    update: {
                                        returnResult: "12"
                                    }
                                }
                            }
                        };

                        try {
                            await ws.initClientOptions();
                            throw new Error("Should not have worked");
                        } catch (error) {
                            expect(error.message).to.equal(
                                "batch.update.returnResult must be a `boolean` type, but the final value was: `\"12\"`.");
                        }
                    });

                    it("should reject if object", async () => {
                        ws.options = {
                            client: {
                                batch: {
                                    update: {
                                        returnResult: {}
                                    }
                                }
                            }
                        };

                        try {
                            await ws.initClientOptions();
                            throw new Error("Should not have worked");
                        } catch (error) {
                            expect(error.message).to.equal(
                                "batch.update.returnResult must be a `boolean` type, but the final value was: `{}`.");
                        }
                    });
                });
            });

            describe("deleteById", () => {
                it("rejects if not an object", async () => {
                    ws.options = {
                        client: {
                            batch: {
                                deleteById: 1
                            }
                        }
                    };
                    try {
                        await ws.initClientOptions();
                        throw new Error("Should not have worked");
                    } catch (error) {
                        expect(error.message).to.equal("batch.deleteById must be a `object` type, but the final value was: `1`.");
                    }
                });

                describe("batchSize", () => {
                    it("should accept if number", async () => {
                        ws.options = {
                            client: {
                                batch: {
                                    deleteById: {
                                        batchSize: 1
                                    }
                                }
                            }
                        };
                        await ws.initClientOptions();
                        expect(ws.clientOptions.batch.deleteById.batchSize).to.equal(1);
                        validateObject(ws.clientOptions, ["batch.deleteById.batchSize"]);
                    });

                    it("should reject if boolean", async () => {
                        ws.options = {
                            client: {
                                batch: {
                                    deleteById: {
                                        batchSize: false
                                    }
                                }
                            }
                        };

                        try {
                            await ws.initClientOptions();
                            throw new Error("Should not have worked");
                        } catch (error) {
                            expect(error.message).to.equal(
                                "batch.deleteById.batchSize must be a `number` type, but the final value was: `false`.");
                        }
                    });

                    it("should reject if string", async () => {
                        ws.options = {
                            client: {
                                batch: {
                                    deleteById: {
                                        batchSize: "12"
                                    }
                                }
                            }
                        };

                        try {
                            await ws.initClientOptions();
                            throw new Error("Should not have worked");
                        } catch (error) {
                            expect(error.message).to.equal(
                                "batch.deleteById.batchSize must be a `number` type, but the final value was: `\"12\"`.");
                        }
                    });

                    it("should reject if object", async () => {
                        ws.options = {
                            client: {
                                batch: {
                                    deleteById: {
                                        batchSize: {}
                                    }
                                }
                            }
                        };

                        try {
                            await ws.initClientOptions();
                            throw new Error("Should not have worked");
                        } catch (error) {
                            expect(error.message).to.equal(
                                "batch.deleteById.batchSize must be a `number` type, but the final value was: `{}`.");
                        }
                    });
                });

                describe("batchDelay", () => {
                    it("should accept if number", async () => {
                        ws.options = {
                            client: {
                                batch: {
                                    deleteById: {
                                        batchDelay: 1234
                                    }
                                }
                            }
                        };
                        await ws.initClientOptions();
                        expect(ws.clientOptions.batch.deleteById.batchDelay).to.equal(1234);
                        validateObject(ws.clientOptions, ["batch.deleteById.batchDelay"]);
                    });

                    it("should reject if boolean", async () => {
                        ws.options = {
                            client: {
                                batch: {
                                    deleteById: {
                                        batchDelay: false
                                    }
                                }
                            }
                        };

                        try {
                            await ws.initClientOptions();
                            throw new Error("Should not have worked");
                        } catch (error) {
                            expect(error.message).to.equal(
                                "batch.deleteById.batchDelay must be a `number` type, but the final value was: `false`.");
                        }
                    });

                    it("should reject if string", async () => {
                        ws.options = {
                            client: {
                                batch: {
                                    deleteById: {
                                        batchDelay: "12"
                                    }
                                }
                            }
                        };

                        try {
                            await ws.initClientOptions();
                            throw new Error("Should not have worked");
                        } catch (error) {
                            expect(error.message).to.equal(
                                "batch.deleteById.batchDelay must be a `number` type, but the final value was: `\"12\"`.");
                        }
                    });

                    it("should reject if object", async () => {
                        ws.options = {
                            client: {
                                batch: {
                                    deleteById: {
                                        batchDelay: {}
                                    }
                                }
                            }
                        };

                        try {
                            await ws.initClientOptions();
                            throw new Error("Should not have worked");
                        } catch (error) {
                            expect(error.message).to.equal(
                                "batch.deleteById.batchDelay must be a `number` type, but the final value was: `{}`.");
                        }
                    });
                });

                describe("parallel", () => {
                    it("should accept if number", async () => {
                        ws.options = {
                            client: {
                                batch: {
                                    deleteById: {
                                        parallel: 1234
                                    }
                                }
                            }
                        };
                        await ws.initClientOptions();
                        expect(ws.clientOptions.batch.deleteById.parallel).to.equal(1234);
                        validateObject(ws.clientOptions, ["batch.deleteById.parallel"]);
                    });

                    it("should reject if boolean", async () => {
                        ws.options = {
                            client: {
                                batch: {
                                    deleteById: {
                                        parallel: false
                                    }
                                }
                            }
                        };

                        try {
                            await ws.initClientOptions();
                            throw new Error("Should not have worked");
                        } catch (error) {
                            expect(error.message).to.equal(
                                "batch.deleteById.parallel must be a `number` type, but the final value was: `false`.");
                        }
                    });

                    it("should reject if string", async () => {
                        ws.options = {
                            client: {
                                batch: {
                                    deleteById: {
                                        parallel: "12"
                                    }
                                }
                            }
                        };

                        try {
                            await ws.initClientOptions();
                            throw new Error("Should not have worked");
                        } catch (error) {
                            expect(error.message).to.equal(
                                "batch.deleteById.parallel must be a `number` type, but the final value was: `\"12\"`.");
                        }
                    });

                    it("should reject if object", async () => {
                        ws.options = {
                            client: {
                                batch: {
                                    deleteById: {
                                        parallel: {}
                                    }
                                }
                            }
                        };

                        try {
                            await ws.initClientOptions();
                            throw new Error("Should not have worked");
                        } catch (error) {
                            expect(error.message).to.equal(
                                "batch.deleteById.parallel must be a `number` type, but the final value was: `{}`.");
                        }
                    });
                });

                describe("parallelDelay", () => {
                    it("should accept if number", async () => {
                        ws.options = {
                            client: {
                                batch: {
                                    deleteById: {
                                        parallelDelay: 1234
                                    }
                                }
                            }
                        };
                        await ws.initClientOptions();
                        expect(ws.clientOptions.batch.deleteById.parallelDelay).to.equal(1234);
                        validateObject(ws.clientOptions, ["batch.deleteById.parallelDelay"]);
                    });

                    it("should reject if boolean", async () => {
                        ws.options = {
                            client: {
                                batch: {
                                    deleteById: {
                                        parallelDelay: false
                                    }
                                }
                            }
                        };

                        try {
                            await ws.initClientOptions();
                            throw new Error("Should not have worked");
                        } catch (error) {
                            expect(error.message).to.equal(
                                "batch.deleteById.parallelDelay must be a `number` type, but the final value was: `false`.");
                        }
                    });

                    it("should reject if string", async () => {
                        ws.options = {
                            client: {
                                batch: {
                                    deleteById: {
                                        parallelDelay: "12"
                                    }
                                }
                            }
                        };

                        try {
                            await ws.initClientOptions();
                            throw new Error("Should not have worked");
                        } catch (error) {
                            expect(error.message).to.equal(
                                "batch.deleteById.parallelDelay must be a `number` type, but the final value was: `\"12\"`.");
                        }
                    });

                    it("should reject if object", async () => {
                        ws.options = {
                            client: {
                                batch: {
                                    deleteById: {
                                        parallelDelay: {}
                                    }
                                }
                            }
                        };

                        try {
                            await ws.initClientOptions();
                            throw new Error("Should not have worked");
                        } catch (error) {
                            expect(error.message).to.equal(
                                "batch.deleteById.parallelDelay must be a `number` type, but the final value was: `{}`.");
                        }
                    });
                });

                describe("returnResult", () => {
                    it("should accept if boolean", async () => {
                        ws.options = {
                            client: {
                                batch: {
                                    deleteById: {
                                        returnResult: true
                                    }
                                }
                            }
                        };
                        await ws.initClientOptions();
                        expect(ws.clientOptions.batch.deleteById.returnResult).to.equal(true);
                        validateObject(ws.clientOptions, ["batch.deleteById.returnResult"]);
                    });

                    it("should reject if number", async () => {
                        ws.options = {
                            client: {
                                batch: {
                                    deleteById: {
                                        returnResult: 12
                                    }
                                }
                            }
                        };

                        try {
                            await ws.initClientOptions();
                            throw new Error("Should not have worked");
                        } catch (error) {
                            expect(error.message).to.equal(
                                "batch.deleteById.returnResult must be a `boolean` type, but the final value was: `12`.");
                        }
                    });

                    it("should reject if string", async () => {
                        ws.options = {
                            client: {
                                batch: {
                                    deleteById: {
                                        returnResult: "12"
                                    }
                                }
                            }
                        };

                        try {
                            await ws.initClientOptions();
                            throw new Error("Should not have worked");
                        } catch (error) {
                            expect(error.message).to.equal(
                                "batch.deleteById.returnResult must be a `boolean` type, but the final value was: `\"12\"`.");
                        }
                    });

                    it("should reject if object", async () => {
                        ws.options = {
                            client: {
                                batch: {
                                    deleteById: {
                                        returnResult: {}
                                    }
                                }
                            }
                        };

                        try {
                            await ws.initClientOptions();
                            throw new Error("Should not have worked");
                        } catch (error) {
                            expect(error.message).to.equal(
                                "batch.deleteById.returnResult must be a `boolean` type, but the final value was: `{}`.");
                        }
                    });
                });
            });

            describe("deleteByFilter", () => {
                it("rejects if not an object", async () => {
                    ws.options = {
                        client: {
                            batch: {
                                deleteByFilter: 1
                            }
                        }
                    };
                    try {
                        await ws.initClientOptions();
                        throw new Error("Should not have worked");
                    } catch (error) {
                        expect(error.message).to.equal("batch.deleteByFilter must be a `object` type, but the final value was: `1`.");
                    }
                });

                describe("batchSize", () => {
                    it("should accept if number", async () => {
                        ws.options = {
                            client: {
                                batch: {
                                    deleteByFilter: {
                                        batchSize: 1
                                    }
                                }
                            }
                        };
                        await ws.initClientOptions();
                        expect(ws.clientOptions.batch.deleteByFilter.batchSize).to.equal(1);
                        validateObject(ws.clientOptions, ["batch.deleteByFilter.batchSize"]);
                    });

                    it("should reject if boolean", async () => {
                        ws.options = {
                            client: {
                                batch: {
                                    deleteByFilter: {
                                        batchSize: false
                                    }
                                }
                            }
                        };

                        try {
                            await ws.initClientOptions();
                            throw new Error("Should not have worked");
                        } catch (error) {
                            expect(error.message).to.equal(
                                "batch.deleteByFilter.batchSize must be a `number` type, but the final value was: `false`.");
                        }
                    });

                    it("should reject if string", async () => {
                        ws.options = {
                            client: {
                                batch: {
                                    deleteByFilter: {
                                        batchSize: "12"
                                    }
                                }
                            }
                        };

                        try {
                            await ws.initClientOptions();
                            throw new Error("Should not have worked");
                        } catch (error) {
                            expect(error.message).to.equal(
                                "batch.deleteByFilter.batchSize must be a `number` type, but the final value was: `\"12\"`.");
                        }
                    });

                    it("should reject if object", async () => {
                        ws.options = {
                            client: {
                                batch: {
                                    deleteByFilter: {
                                        batchSize: {}
                                    }
                                }
                            }
                        };

                        try {
                            await ws.initClientOptions();
                            throw new Error("Should not have worked");
                        } catch (error) {
                            expect(error.message).to.equal(
                                "batch.deleteByFilter.batchSize must be a `number` type, but the final value was: `{}`.");
                        }
                    });
                });

                describe("batchDelay", () => {
                    it("should accept if number", async () => {
                        ws.options = {
                            client: {
                                batch: {
                                    deleteByFilter: {
                                        batchDelay: 1234
                                    }
                                }
                            }
                        };
                        await ws.initClientOptions();
                        expect(ws.clientOptions.batch.deleteByFilter.batchDelay).to.equal(1234);
                        validateObject(ws.clientOptions, ["batch.deleteByFilter.batchDelay"]);
                    });

                    it("should reject if boolean", async () => {
                        ws.options = {
                            client: {
                                batch: {
                                    deleteByFilter: {
                                        batchDelay: false
                                    }
                                }
                            }
                        };

                        try {
                            await ws.initClientOptions();
                            throw new Error("Should not have worked");
                        } catch (error) {
                            expect(error.message).to.equal(
                                "batch.deleteByFilter.batchDelay must be a `number` type, but the final value was: `false`.");
                        }
                    });

                    it("should reject if string", async () => {
                        ws.options = {
                            client: {
                                batch: {
                                    deleteByFilter: {
                                        batchDelay: "12"
                                    }
                                }
                            }
                        };

                        try {
                            await ws.initClientOptions();
                            throw new Error("Should not have worked");
                        } catch (error) {
                            expect(error.message).to.equal(
                                "batch.deleteByFilter.batchDelay must be a `number` type, but the final value was: `\"12\"`.");
                        }
                    });

                    it("should reject if object", async () => {
                        ws.options = {
                            client: {
                                batch: {
                                    deleteByFilter: {
                                        batchDelay: {}
                                    }
                                }
                            }
                        };

                        try {
                            await ws.initClientOptions();
                            throw new Error("Should not have worked");
                        } catch (error) {
                            expect(error.message).to.equal(
                                "batch.deleteByFilter.batchDelay must be a `number` type, but the final value was: `{}`.");
                        }
                    });
                });

                describe("parallel", () => {
                    it("should accept if number", async () => {
                        ws.options = {
                            client: {
                                batch: {
                                    deleteByFilter: {
                                        parallel: 1234
                                    }
                                }
                            }
                        };
                        await ws.initClientOptions();
                        expect(ws.clientOptions.batch.deleteByFilter.parallel).to.equal(1234);
                        validateObject(ws.clientOptions, ["batch.deleteByFilter.parallel"]);
                    });

                    it("should reject if boolean", async () => {
                        ws.options = {
                            client: {
                                batch: {
                                    deleteByFilter: {
                                        parallel: false
                                    }
                                }
                            }
                        };

                        try {
                            await ws.initClientOptions();
                            throw new Error("Should not have worked");
                        } catch (error) {
                            expect(error.message).to.equal(
                                "batch.deleteByFilter.parallel must be a `number` type, but the final value was: `false`.");
                        }
                    });

                    it("should reject if string", async () => {
                        ws.options = {
                            client: {
                                batch: {
                                    deleteByFilter: {
                                        parallel: "12"
                                    }
                                }
                            }
                        };

                        try {
                            await ws.initClientOptions();
                            throw new Error("Should not have worked");
                        } catch (error) {
                            expect(error.message).to.equal(
                                "batch.deleteByFilter.parallel must be a `number` type, but the final value was: `\"12\"`.");
                        }
                    });

                    it("should reject if object", async () => {
                        ws.options = {
                            client: {
                                batch: {
                                    deleteByFilter: {
                                        parallel: {}
                                    }
                                }
                            }
                        };

                        try {
                            await ws.initClientOptions();
                            throw new Error("Should not have worked");
                        } catch (error) {
                            expect(error.message).to.equal(
                                "batch.deleteByFilter.parallel must be a `number` type, but the final value was: `{}`.");
                        }
                    });
                });

                describe("parallelDelay", () => {
                    it("should accept if number", async () => {
                        ws.options = {
                            client: {
                                batch: {
                                    deleteByFilter: {
                                        parallelDelay: 1234
                                    }
                                }
                            }
                        };
                        await ws.initClientOptions();
                        expect(ws.clientOptions.batch.deleteByFilter.parallelDelay).to.equal(1234);
                        validateObject(ws.clientOptions, ["batch.deleteByFilter.parallelDelay"]);
                    });

                    it("should reject if boolean", async () => {
                        ws.options = {
                            client: {
                                batch: {
                                    deleteByFilter: {
                                        parallelDelay: false
                                    }
                                }
                            }
                        };

                        try {
                            await ws.initClientOptions();
                            throw new Error("Should not have worked");
                        } catch (error) {
                            expect(error.message).to.equal(
                                "batch.deleteByFilter.parallelDelay must be a `number` type, but the final value was: `false`.");
                        }
                    });

                    it("should reject if string", async () => {
                        ws.options = {
                            client: {
                                batch: {
                                    deleteByFilter: {
                                        parallelDelay: "12"
                                    }
                                }
                            }
                        };

                        try {
                            await ws.initClientOptions();
                            throw new Error("Should not have worked");
                        } catch (error) {
                            expect(error.message).to.equal(
                                "batch.deleteByFilter.parallelDelay must be a `number` type, but the final value was: `\"12\"`.");
                        }
                    });

                    it("should reject if object", async () => {
                        ws.options = {
                            client: {
                                batch: {
                                    deleteByFilter: {
                                        parallelDelay: {}
                                    }
                                }
                            }
                        };

                        try {
                            await ws.initClientOptions();
                            throw new Error("Should not have worked");
                        } catch (error) {
                            expect(error.message).to.equal(
                                "batch.deleteByFilter.parallelDelay must be a `number` type, but the final value was: `{}`.");
                        }
                    });
                });

                describe("returnResult", () => {
                    it("should accept if boolean", async () => {
                        ws.options = {
                            client: {
                                batch: {
                                    deleteByFilter: {
                                        returnResult: true
                                    }
                                }
                            }
                        };
                        await ws.initClientOptions();
                        expect(ws.clientOptions.batch.deleteByFilter.returnResult).to.equal(true);
                        validateObject(ws.clientOptions, ["batch.deleteByFilter.returnResult"]);
                    });

                    it("should reject if number", async () => {
                        ws.options = {
                            client: {
                                batch: {
                                    deleteByFilter: {
                                        returnResult: 12
                                    }
                                }
                            }
                        };

                        try {
                            await ws.initClientOptions();
                            throw new Error("Should not have worked");
                        } catch (error) {
                            expect(error.message).to.equal(
                                "batch.deleteByFilter.returnResult must be a `boolean` type, but the final value was: `12`.");
                        }
                    });

                    it("should reject if string", async () => {
                        ws.options = {
                            client: {
                                batch: {
                                    deleteByFilter: {
                                        returnResult: "12"
                                    }
                                }
                            }
                        };

                        try {
                            await ws.initClientOptions();
                            throw new Error("Should not have worked");
                        } catch (error) {
                            expect(error.message).to.equal(
                                "batch.deleteByFilter.returnResult must be a `boolean` type, but the final value was: `\"12\"`.");
                        }
                    });

                    it("should reject if object", async () => {
                        ws.options = {
                            client: {
                                batch: {
                                    deleteByFilter: {
                                        returnResult: {}
                                    }
                                }
                            }
                        };

                        try {
                            await ws.initClientOptions();
                            throw new Error("Should not have worked");
                        } catch (error) {
                            expect(error.message).to.equal(
                                "batch.deleteByFilter.returnResult must be a `boolean` type, but the final value was: `{}`.");
                        }
                    });
                });
            });

            describe("hisReadByFilter", () => {
                it("rejects if not an object", async () => {
                    ws.options = {
                        client: {
                            batch: {
                                hisReadByFilter: 1
                            }
                        }
                    };
                    try {
                        await ws.initClientOptions();
                        throw new Error("Should not have worked");
                    } catch (error) {
                        expect(error.message).to.equal("batch.hisReadByFilter must be a `object` type, but the final value was: `1`.");
                    }
                });

                describe("batchSize", () => {
                    it("should accept if number", async () => {
                        ws.options = {
                            client: {
                                batch: {
                                    hisReadByFilter: {
                                        batchSize: 1
                                    }
                                }
                            }
                        };
                        await ws.initClientOptions();
                        expect(ws.clientOptions.batch.hisReadByFilter.batchSize).to.equal(1);
                        validateObject(ws.clientOptions, ["batch.hisReadByFilter.batchSize"]);
                    });

                    it("should reject if boolean", async () => {
                        ws.options = {
                            client: {
                                batch: {
                                    hisReadByFilter: {
                                        batchSize: false
                                    }
                                }
                            }
                        };

                        try {
                            await ws.initClientOptions();
                            throw new Error("Should not have worked");
                        } catch (error) {
                            expect(error.message).to.equal(
                                "batch.hisReadByFilter.batchSize must be a `number` type, but the final value was: `false`.");
                        }
                    });

                    it("should reject if string", async () => {
                        ws.options = {
                            client: {
                                batch: {
                                    hisReadByFilter: {
                                        batchSize: "12"
                                    }
                                }
                            }
                        };

                        try {
                            await ws.initClientOptions();
                            throw new Error("Should not have worked");
                        } catch (error) {
                            expect(error.message).to.equal(
                                "batch.hisReadByFilter.batchSize must be a `number` type, but the final value was: `\"12\"`.");
                        }
                    });

                    it("should reject if object", async () => {
                        ws.options = {
                            client: {
                                batch: {
                                    hisReadByFilter: {
                                        batchSize: {}
                                    }
                                }
                            }
                        };

                        try {
                            await ws.initClientOptions();
                            throw new Error("Should not have worked");
                        } catch (error) {
                            expect(error.message).to.equal(
                                "batch.hisReadByFilter.batchSize must be a `number` type, but the final value was: `{}`.");
                        }
                    });
                });

                describe("batchDelay", () => {
                    it("should accept if number", async () => {
                        ws.options = {
                            client: {
                                batch: {
                                    hisReadByFilter: {
                                        batchDelay: 1234
                                    }
                                }
                            }
                        };
                        await ws.initClientOptions();
                        expect(ws.clientOptions.batch.hisReadByFilter.batchDelay).to.equal(1234);
                        validateObject(ws.clientOptions, ["batch.hisReadByFilter.batchDelay"]);
                    });

                    it("should reject if boolean", async () => {
                        ws.options = {
                            client: {
                                batch: {
                                    hisReadByFilter: {
                                        batchDelay: false
                                    }
                                }
                            }
                        };

                        try {
                            await ws.initClientOptions();
                            throw new Error("Should not have worked");
                        } catch (error) {
                            expect(error.message).to.equal(
                                "batch.hisReadByFilter.batchDelay must be a `number` type, but the final value was: `false`.");
                        }
                    });

                    it("should reject if string", async () => {
                        ws.options = {
                            client: {
                                batch: {
                                    hisReadByFilter: {
                                        batchDelay: "12"
                                    }
                                }
                            }
                        };

                        try {
                            await ws.initClientOptions();
                            throw new Error("Should not have worked");
                        } catch (error) {
                            expect(error.message).to.equal(
                                "batch.hisReadByFilter.batchDelay must be a `number` type, but the final value was: `\"12\"`.");
                        }
                    });

                    it("should reject if object", async () => {
                        ws.options = {
                            client: {
                                batch: {
                                    hisReadByFilter: {
                                        batchDelay: {}
                                    }
                                }
                            }
                        };

                        try {
                            await ws.initClientOptions();
                            throw new Error("Should not have worked");
                        } catch (error) {
                            expect(error.message).to.equal(
                                "batch.hisReadByFilter.batchDelay must be a `number` type, but the final value was: `{}`.");
                        }
                    });
                });

                describe("parallel", () => {
                    it("should accept if number", async () => {
                        ws.options = {
                            client: {
                                batch: {
                                    hisReadByFilter: {
                                        parallel: 1234
                                    }
                                }
                            }
                        };
                        await ws.initClientOptions();
                        expect(ws.clientOptions.batch.hisReadByFilter.parallel).to.equal(1234);
                        validateObject(ws.clientOptions, ["batch.hisReadByFilter.parallel"]);
                    });

                    it("should reject if boolean", async () => {
                        ws.options = {
                            client: {
                                batch: {
                                    hisReadByFilter: {
                                        parallel: false
                                    }
                                }
                            }
                        };

                        try {
                            await ws.initClientOptions();
                            throw new Error("Should not have worked");
                        } catch (error) {
                            expect(error.message).to.equal(
                                "batch.hisReadByFilter.parallel must be a `number` type, but the final value was: `false`.");
                        }
                    });

                    it("should reject if string", async () => {
                        ws.options = {
                            client: {
                                batch: {
                                    hisReadByFilter: {
                                        parallel: "12"
                                    }
                                }
                            }
                        };

                        try {
                            await ws.initClientOptions();
                            throw new Error("Should not have worked");
                        } catch (error) {
                            expect(error.message).to.equal(
                                "batch.hisReadByFilter.parallel must be a `number` type, but the final value was: `\"12\"`.");
                        }
                    });

                    it("should reject if object", async () => {
                        ws.options = {
                            client: {
                                batch: {
                                    hisReadByFilter: {
                                        parallel: {}
                                    }
                                }
                            }
                        };

                        try {
                            await ws.initClientOptions();
                            throw new Error("Should not have worked");
                        } catch (error) {
                            expect(error.message).to.equal(
                                "batch.hisReadByFilter.parallel must be a `number` type, but the final value was: `{}`.");
                        }
                    });
                });

                describe("parallelDelay", () => {
                    it("should accept if number", async () => {
                        ws.options = {
                            client: {
                                batch: {
                                    hisReadByFilter: {
                                        parallelDelay: 1234
                                    }
                                }
                            }
                        };
                        await ws.initClientOptions();
                        expect(ws.clientOptions.batch.hisReadByFilter.parallelDelay).to.equal(1234);
                        validateObject(ws.clientOptions, ["batch.hisReadByFilter.parallelDelay"]);
                    });

                    it("should reject if boolean", async () => {
                        ws.options = {
                            client: {
                                batch: {
                                    hisReadByFilter: {
                                        parallelDelay: false
                                    }
                                }
                            }
                        };

                        try {
                            await ws.initClientOptions();
                            throw new Error("Should not have worked");
                        } catch (error) {
                            expect(error.message).to.equal(
                                "batch.hisReadByFilter.parallelDelay must be a `number` type, but the final value was: `false`.");
                        }
                    });

                    it("should reject if string", async () => {
                        ws.options = {
                            client: {
                                batch: {
                                    hisReadByFilter: {
                                        parallelDelay: "12"
                                    }
                                }
                            }
                        };

                        try {
                            await ws.initClientOptions();
                            throw new Error("Should not have worked");
                        } catch (error) {
                            expect(error.message).to.equal(
                                "batch.hisReadByFilter.parallelDelay must be a `number` type, but the final value was: `\"12\"`.");
                        }
                    });

                    it("should reject if object", async () => {
                        ws.options = {
                            client: {
                                batch: {
                                    hisReadByFilter: {
                                        parallelDelay: {}
                                    }
                                }
                            }
                        };

                        try {
                            await ws.initClientOptions();
                            throw new Error("Should not have worked");
                        } catch (error) {
                            expect(error.message).to.equal(
                                "batch.hisReadByFilter.parallelDelay must be a `number` type, but the final value was: `{}`.");
                        }
                    });
                });

                describe("limit", () => {
                    it("should accept if number", async () => {
                        ws.options = {
                            client: {
                                batch: {
                                    hisReadByFilter: {
                                        limit: 12
                                    }
                                }
                            }
                        };
                        await ws.initClientOptions();
                        expect(ws.clientOptions.batch.hisReadByFilter.limit).to.equal(12);
                        validateObject(ws.clientOptions, ["batch.hisReadByFilter.limit"]);
                    });

                    it("should reject if boolean", async () => {
                        ws.options = {
                            client: {
                                batch: {
                                    hisReadByFilter: {
                                        limit: true
                                    }
                                }
                            }
                        };

                        try {
                            await ws.initClientOptions();
                            throw new Error("Should not have worked");
                        } catch (error) {
                            expect(error.message).to.equal(
                                "batch.hisReadByFilter.limit must be a `number` type, but the final value was: `true`.");
                        }
                    });

                    it("should reject if string", async () => {
                        ws.options = {
                            client: {
                                batch: {
                                    hisReadByFilter: {
                                        limit: "12"
                                    }
                                }
                            }
                        };

                        try {
                            await ws.initClientOptions();
                            throw new Error("Should not have worked");
                        } catch (error) {
                            expect(error.message).to.equal(
                                "batch.hisReadByFilter.limit must be a `number` type, but the final value was: `\"12\"`.");
                        }
                    });

                    it("should reject if object", async () => {
                        ws.options = {
                            client: {
                                batch: {
                                    hisReadByFilter: {
                                        limit: {}
                                    }
                                }
                            }
                        };

                        try {
                            await ws.initClientOptions();
                            throw new Error("Should not have worked");
                        } catch (error) {
                            expect(error.message).to.equal(
                                "batch.hisReadByFilter.limit must be a `number` type, but the final value was: `{}`.");
                        }
                    });
                });
            });

            describe("addChildrenByFilter", () => {
                it("rejects if not an object", async () => {
                    ws.options = {
                        client: {
                            batch: {
                                addChildrenByFilter: 1
                            }
                        }
                    };
                    try {
                        await ws.initClientOptions();
                        throw new Error("Should not have worked");
                    } catch (error) {
                        expect(error.message).to.equal("batch.addChildrenByFilter must be a `object` type, but the final value was: `1`.");
                    }
                });

                describe("batchSize", () => {
                    it("should accept if number", async () => {
                        ws.options = {
                            client: {
                                batch: {
                                    addChildrenByFilter: {
                                        batchSize: 1
                                    }
                                }
                            }
                        };
                        await ws.initClientOptions();
                        expect(ws.clientOptions.batch.addChildrenByFilter.batchSize).to.equal(1);
                        validateObject(ws.clientOptions, ["batch.addChildrenByFilter.batchSize"]);
                    });

                    it("should reject if boolean", async () => {
                        ws.options = {
                            client: {
                                batch: {
                                    addChildrenByFilter: {
                                        batchSize: false
                                    }
                                }
                            }
                        };

                        try {
                            await ws.initClientOptions();
                            throw new Error("Should not have worked");
                        } catch (error) {
                            expect(error.message).to.equal(
                                "batch.addChildrenByFilter.batchSize must be a `number` type, but the final value was: `false`.");
                        }
                    });

                    it("should reject if string", async () => {
                        ws.options = {
                            client: {
                                batch: {
                                    addChildrenByFilter: {
                                        batchSize: "12"
                                    }
                                }
                            }
                        };

                        try {
                            await ws.initClientOptions();
                            throw new Error("Should not have worked");
                        } catch (error) {
                            expect(error.message).to.equal(
                                "batch.addChildrenByFilter.batchSize must be a `number` type, but the final value was: `\"12\"`.");
                        }
                    });

                    it("should reject if object", async () => {
                        ws.options = {
                            client: {
                                batch: {
                                    addChildrenByFilter: {
                                        batchSize: {}
                                    }
                                }
                            }
                        };

                        try {
                            await ws.initClientOptions();
                            throw new Error("Should not have worked");
                        } catch (error) {
                            expect(error.message).to.equal(
                                "batch.addChildrenByFilter.batchSize must be a `number` type, but the final value was: `{}`.");
                        }
                    });
                });

                describe("batchDelay", () => {
                    it("should accept if number", async () => {
                        ws.options = {
                            client: {
                                batch: {
                                    addChildrenByFilter: {
                                        batchDelay: 1234
                                    }
                                }
                            }
                        };
                        await ws.initClientOptions();
                        expect(ws.clientOptions.batch.addChildrenByFilter.batchDelay).to.equal(1234);
                        validateObject(ws.clientOptions, ["batch.addChildrenByFilter.batchDelay"]);
                    });

                    it("should reject if boolean", async () => {
                        ws.options = {
                            client: {
                                batch: {
                                    addChildrenByFilter: {
                                        batchDelay: false
                                    }
                                }
                            }
                        };

                        try {
                            await ws.initClientOptions();
                            throw new Error("Should not have worked");
                        } catch (error) {
                            expect(error.message).to.equal(
                                "batch.addChildrenByFilter.batchDelay must be a `number` type, but the final value was: `false`.");
                        }
                    });

                    it("should reject if string", async () => {
                        ws.options = {
                            client: {
                                batch: {
                                    addChildrenByFilter: {
                                        batchDelay: "12"
                                    }
                                }
                            }
                        };

                        try {
                            await ws.initClientOptions();
                            throw new Error("Should not have worked");
                        } catch (error) {
                            expect(error.message).to.equal(
                                "batch.addChildrenByFilter.batchDelay must be a `number` type, but the final value was: `\"12\"`.");
                        }
                    });

                    it("should reject if object", async () => {
                        ws.options = {
                            client: {
                                batch: {
                                    addChildrenByFilter: {
                                        batchDelay: {}
                                    }
                                }
                            }
                        };

                        try {
                            await ws.initClientOptions();
                            throw new Error("Should not have worked");
                        } catch (error) {
                            expect(error.message).to.equal(
                                "batch.addChildrenByFilter.batchDelay must be a `number` type, but the final value was: `{}`.");
                        }
                    });
                });

                describe("parallel", () => {
                    it("should accept if number", async () => {
                        ws.options = {
                            client: {
                                batch: {
                                    addChildrenByFilter: {
                                        parallel: 1234
                                    }
                                }
                            }
                        };
                        await ws.initClientOptions();
                        expect(ws.clientOptions.batch.addChildrenByFilter.parallel).to.equal(1234);
                        validateObject(ws.clientOptions, ["batch.addChildrenByFilter.parallel"]);
                    });

                    it("should reject if boolean", async () => {
                        ws.options = {
                            client: {
                                batch: {
                                    addChildrenByFilter: {
                                        parallel: false
                                    }
                                }
                            }
                        };

                        try {
                            await ws.initClientOptions();
                            throw new Error("Should not have worked");
                        } catch (error) {
                            expect(error.message).to.equal(
                                "batch.addChildrenByFilter.parallel must be a `number` type, but the final value was: `false`.");
                        }
                    });

                    it("should reject if string", async () => {
                        ws.options = {
                            client: {
                                batch: {
                                    addChildrenByFilter: {
                                        parallel: "12"
                                    }
                                }
                            }
                        };

                        try {
                            await ws.initClientOptions();
                            throw new Error("Should not have worked");
                        } catch (error) {
                            expect(error.message).to.equal(
                                "batch.addChildrenByFilter.parallel must be a `number` type, but the final value was: `\"12\"`.");
                        }
                    });

                    it("should reject if object", async () => {
                        ws.options = {
                            client: {
                                batch: {
                                    addChildrenByFilter: {
                                        parallel: {}
                                    }
                                }
                            }
                        };

                        try {
                            await ws.initClientOptions();
                            throw new Error("Should not have worked");
                        } catch (error) {
                            expect(error.message).to.equal(
                                "batch.addChildrenByFilter.parallel must be a `number` type, but the final value was: `{}`.");
                        }
                    });
                });

                describe("parallelDelay", () => {
                    it("should accept if number", async () => {
                        ws.options = {
                            client: {
                                batch: {
                                    addChildrenByFilter: {
                                        parallelDelay: 1234
                                    }
                                }
                            }
                        };
                        await ws.initClientOptions();
                        expect(ws.clientOptions.batch.addChildrenByFilter.parallelDelay).to.equal(1234);
                        validateObject(ws.clientOptions, ["batch.addChildrenByFilter.parallelDelay"]);
                    });

                    it("should reject if boolean", async () => {
                        ws.options = {
                            client: {
                                batch: {
                                    addChildrenByFilter: {
                                        parallelDelay: false
                                    }
                                }
                            }
                        };

                        try {
                            await ws.initClientOptions();
                            throw new Error("Should not have worked");
                        } catch (error) {
                            expect(error.message).to.equal(
                                "batch.addChildrenByFilter.parallelDelay must be a `number` type, but the final value was: `false`.");
                        }
                    });

                    it("should reject if string", async () => {
                        ws.options = {
                            client: {
                                batch: {
                                    addChildrenByFilter: {
                                        parallelDelay: "12"
                                    }
                                }
                            }
                        };

                        try {
                            await ws.initClientOptions();
                            throw new Error("Should not have worked");
                        } catch (error) {
                            expect(error.message).to.equal(
                                "batch.addChildrenByFilter.parallelDelay must be a `number` type, but the final value was: `\"12\"`.");
                        }
                    });

                    it("should reject if object", async () => {
                        ws.options = {
                            client: {
                                batch: {
                                    addChildrenByFilter: {
                                        parallelDelay: {}
                                    }
                                }
                            }
                        };

                        try {
                            await ws.initClientOptions();
                            throw new Error("Should not have worked");
                        } catch (error) {
                            expect(error.message).to.equal(
                                "batch.addChildrenByFilter.parallelDelay must be a `number` type, but the final value was: `{}`.");
                        }
                    });
                });

                describe("limit", () => {
                    it("should accept if number", async () => {
                        ws.options = {
                            client: {
                                batch: {
                                    addChildrenByFilter: {
                                        limit: 12
                                    }
                                }
                            }
                        };
                        await ws.initClientOptions();
                        expect(ws.clientOptions.batch.addChildrenByFilter.limit).to.equal(12);
                        validateObject(ws.clientOptions, ["batch.addChildrenByFilter.limit"]);
                    });

                    it("should reject if boolean", async () => {
                        ws.options = {
                            client: {
                                batch: {
                                    addChildrenByFilter: {
                                        limit: true
                                    }
                                }
                            }
                        };

                        try {
                            await ws.initClientOptions();
                            throw new Error("Should not have worked");
                        } catch (error) {
                            expect(error.message).to.equal(
                                "batch.addChildrenByFilter.limit must be a `number` type, but the final value was: `true`.");
                        }
                    });

                    it("should reject if string", async () => {
                        ws.options = {
                            client: {
                                batch: {
                                    addChildrenByFilter: {
                                        limit: "12"
                                    }
                                }
                            }
                        };

                        try {
                            await ws.initClientOptions();
                            throw new Error("Should not have worked");
                        } catch (error) {
                            expect(error.message).to.equal(
                                "batch.addChildrenByFilter.limit must be a `number` type, but the final value was: `\"12\"`.");
                        }
                    });

                    it("should reject if object", async () => {
                        ws.options = {
                            client: {
                                batch: {
                                    addChildrenByFilter: {
                                        limit: {}
                                    }
                                }
                            }
                        };

                        try {
                            await ws.initClientOptions();
                            throw new Error("Should not have worked");
                        } catch (error) {
                            expect(error.message).to.equal(
                                "batch.addChildrenByFilter.limit must be a `number` type, but the final value was: `{}`.");
                        }
                    });
                });

                describe("returnResult", () => {
                    it("should accept if boolean", async () => {
                        ws.options = {
                            client: {
                                batch: {
                                    addChildrenByFilter: {
                                        returnResult: true
                                    }
                                }
                            }
                        };
                        await ws.initClientOptions();
                        expect(ws.clientOptions.batch.addChildrenByFilter.returnResult).to.equal(true);
                        validateObject(ws.clientOptions, ["batch.addChildrenByFilter.returnResult"]);
                    });

                    it("should reject if number", async () => {
                        ws.options = {
                            client: {
                                batch: {
                                    addChildrenByFilter: {
                                        returnResult: 12
                                    }
                                }
                            }
                        };

                        try {
                            await ws.initClientOptions();
                            throw new Error("Should not have worked");
                        } catch (error) {
                            expect(error.message).to.equal(
                                "batch.addChildrenByFilter.returnResult must be a `boolean` type, but the final value was: `12`.");
                        }
                    });

                    it("should reject if string", async () => {
                        ws.options = {
                            client: {
                                batch: {
                                    addChildrenByFilter: {
                                        returnResult: "12"
                                    }
                                }
                            }
                        };

                        try {
                            await ws.initClientOptions();
                            throw new Error("Should not have worked");
                        } catch (error) {
                            expect(error.message).to.equal(
                                "batch.addChildrenByFilter.returnResult must be a `boolean` type, but the final value was: `\"12\"`.");
                        }
                    });

                    it("should reject if object", async () => {
                        ws.options = {
                            client: {
                                batch: {
                                    addChildrenByFilter: {
                                        returnResult: {}
                                    }
                                }
                            }
                        };

                        try {
                            await ws.initClientOptions();
                            throw new Error("Should not have worked");
                        } catch (error) {
                            expect(error.message).to.equal(
                                "batch.addChildrenByFilter.returnResult must be a `boolean` type, but the final value was: `{}`.");
                        }
                    });
                });
            });

            describe("updateByFilter", () => {
                it("rejects if not an object", async () => {
                    ws.options = {
                        client: {
                            batch: {
                                updateByFilter: 1
                            }
                        }
                    };
                    try {
                        await ws.initClientOptions();
                        throw new Error("Should not have worked");
                    } catch (error) {
                        expect(error.message).to.equal("batch.updateByFilter must be a `object` type, but the final value was: `1`.");
                    }
                });

                describe("batchSize", () => {
                    it("should accept if number", async () => {
                        ws.options = {
                            client: {
                                batch: {
                                    updateByFilter: {
                                        batchSize: 1
                                    }
                                }
                            }
                        };
                        await ws.initClientOptions();
                        expect(ws.clientOptions.batch.updateByFilter.batchSize).to.equal(1);
                        validateObject(ws.clientOptions, ["batch.updateByFilter.batchSize"]);
                    });

                    it("should reject if boolean", async () => {
                        ws.options = {
                            client: {
                                batch: {
                                    updateByFilter: {
                                        batchSize: false
                                    }
                                }
                            }
                        };

                        try {
                            await ws.initClientOptions();
                            throw new Error("Should not have worked");
                        } catch (error) {
                            expect(error.message).to.equal(
                                "batch.updateByFilter.batchSize must be a `number` type, but the final value was: `false`.");
                        }
                    });

                    it("should reject if string", async () => {
                        ws.options = {
                            client: {
                                batch: {
                                    updateByFilter: {
                                        batchSize: "12"
                                    }
                                }
                            }
                        };

                        try {
                            await ws.initClientOptions();
                            throw new Error("Should not have worked");
                        } catch (error) {
                            expect(error.message).to.equal(
                                "batch.updateByFilter.batchSize must be a `number` type, but the final value was: `\"12\"`.");
                        }
                    });

                    it("should reject if object", async () => {
                        ws.options = {
                            client: {
                                batch: {
                                    updateByFilter: {
                                        batchSize: {}
                                    }
                                }
                            }
                        };

                        try {
                            await ws.initClientOptions();
                            throw new Error("Should not have worked");
                        } catch (error) {
                            expect(error.message).to.equal(
                                "batch.updateByFilter.batchSize must be a `number` type, but the final value was: `{}`.");
                        }
                    });
                });

                describe("batchDelay", () => {
                    it("should accept if number", async () => {
                        ws.options = {
                            client: {
                                batch: {
                                    updateByFilter: {
                                        batchDelay: 1234
                                    }
                                }
                            }
                        };
                        await ws.initClientOptions();
                        expect(ws.clientOptions.batch.updateByFilter.batchDelay).to.equal(1234);
                        validateObject(ws.clientOptions, ["batch.updateByFilter.batchDelay"]);
                    });

                    it("should reject if boolean", async () => {
                        ws.options = {
                            client: {
                                batch: {
                                    updateByFilter: {
                                        batchDelay: false
                                    }
                                }
                            }
                        };

                        try {
                            await ws.initClientOptions();
                            throw new Error("Should not have worked");
                        } catch (error) {
                            expect(error.message).to.equal(
                                "batch.updateByFilter.batchDelay must be a `number` type, but the final value was: `false`.");
                        }
                    });

                    it("should reject if string", async () => {
                        ws.options = {
                            client: {
                                batch: {
                                    updateByFilter: {
                                        batchDelay: "12"
                                    }
                                }
                            }
                        };

                        try {
                            await ws.initClientOptions();
                            throw new Error("Should not have worked");
                        } catch (error) {
                            expect(error.message).to.equal(
                                "batch.updateByFilter.batchDelay must be a `number` type, but the final value was: `\"12\"`.");
                        }
                    });

                    it("should reject if object", async () => {
                        ws.options = {
                            client: {
                                batch: {
                                    updateByFilter: {
                                        batchDelay: {}
                                    }
                                }
                            }
                        };

                        try {
                            await ws.initClientOptions();
                            throw new Error("Should not have worked");
                        } catch (error) {
                            expect(error.message).to.equal(
                                "batch.updateByFilter.batchDelay must be a `number` type, but the final value was: `{}`.");
                        }
                    });
                });

                describe("parallel", () => {
                    it("should accept if number", async () => {
                        ws.options = {
                            client: {
                                batch: {
                                    updateByFilter: {
                                        parallel: 1234
                                    }
                                }
                            }
                        };
                        await ws.initClientOptions();
                        expect(ws.clientOptions.batch.updateByFilter.parallel).to.equal(1234);
                        validateObject(ws.clientOptions, ["batch.updateByFilter.parallel"]);
                    });

                    it("should reject if boolean", async () => {
                        ws.options = {
                            client: {
                                batch: {
                                    updateByFilter: {
                                        parallel: false
                                    }
                                }
                            }
                        };

                        try {
                            await ws.initClientOptions();
                            throw new Error("Should not have worked");
                        } catch (error) {
                            expect(error.message).to.equal(
                                "batch.updateByFilter.parallel must be a `number` type, but the final value was: `false`.");
                        }
                    });

                    it("should reject if string", async () => {
                        ws.options = {
                            client: {
                                batch: {
                                    updateByFilter: {
                                        parallel: "12"
                                    }
                                }
                            }
                        };

                        try {
                            await ws.initClientOptions();
                            throw new Error("Should not have worked");
                        } catch (error) {
                            expect(error.message).to.equal(
                                "batch.updateByFilter.parallel must be a `number` type, but the final value was: `\"12\"`.");
                        }
                    });

                    it("should reject if object", async () => {
                        ws.options = {
                            client: {
                                batch: {
                                    updateByFilter: {
                                        parallel: {}
                                    }
                                }
                            }
                        };

                        try {
                            await ws.initClientOptions();
                            throw new Error("Should not have worked");
                        } catch (error) {
                            expect(error.message).to.equal(
                                "batch.updateByFilter.parallel must be a `number` type, but the final value was: `{}`.");
                        }
                    });
                });

                describe("parallelDelay", () => {
                    it("should accept if number", async () => {
                        ws.options = {
                            client: {
                                batch: {
                                    updateByFilter: {
                                        parallelDelay: 1234
                                    }
                                }
                            }
                        };
                        await ws.initClientOptions();
                        expect(ws.clientOptions.batch.updateByFilter.parallelDelay).to.equal(1234);
                        validateObject(ws.clientOptions, ["batch.updateByFilter.parallelDelay"]);
                    });

                    it("should reject if boolean", async () => {
                        ws.options = {
                            client: {
                                batch: {
                                    updateByFilter: {
                                        parallelDelay: false
                                    }
                                }
                            }
                        };

                        try {
                            await ws.initClientOptions();
                            throw new Error("Should not have worked");
                        } catch (error) {
                            expect(error.message).to.equal(
                                "batch.updateByFilter.parallelDelay must be a `number` type, but the final value was: `false`.");
                        }
                    });

                    it("should reject if string", async () => {
                        ws.options = {
                            client: {
                                batch: {
                                    updateByFilter: {
                                        parallelDelay: "12"
                                    }
                                }
                            }
                        };

                        try {
                            await ws.initClientOptions();
                            throw new Error("Should not have worked");
                        } catch (error) {
                            expect(error.message).to.equal(
                                "batch.updateByFilter.parallelDelay must be a `number` type, but the final value was: `\"12\"`.");
                        }
                    });

                    it("should reject if object", async () => {
                        ws.options = {
                            client: {
                                batch: {
                                    updateByFilter: {
                                        parallelDelay: {}
                                    }
                                }
                            }
                        };

                        try {
                            await ws.initClientOptions();
                            throw new Error("Should not have worked");
                        } catch (error) {
                            expect(error.message).to.equal(
                                "batch.updateByFilter.parallelDelay must be a `number` type, but the final value was: `{}`.");
                        }
                    });
                });

                describe("limit", () => {
                    it("should accept if number", async () => {
                        ws.options = {
                            client: {
                                batch: {
                                    updateByFilter: {
                                        limit: 12
                                    }
                                }
                            }
                        };
                        await ws.initClientOptions();
                        expect(ws.clientOptions.batch.updateByFilter.limit).to.equal(12);
                        validateObject(ws.clientOptions, ["batch.updateByFilter.limit"]);
                    });

                    it("should reject if boolean", async () => {
                        ws.options = {
                            client: {
                                batch: {
                                    updateByFilter: {
                                        limit: true
                                    }
                                }
                            }
                        };

                        try {
                            await ws.initClientOptions();
                            throw new Error("Should not have worked");
                        } catch (error) {
                            expect(error.message).to.equal(
                                "batch.updateByFilter.limit must be a `number` type, but the final value was: `true`.");
                        }
                    });

                    it("should reject if string", async () => {
                        ws.options = {
                            client: {
                                batch: {
                                    updateByFilter: {
                                        limit: "12"
                                    }
                                }
                            }
                        };

                        try {
                            await ws.initClientOptions();
                            throw new Error("Should not have worked");
                        } catch (error) {
                            expect(error.message).to.equal(
                                "batch.updateByFilter.limit must be a `number` type, but the final value was: `\"12\"`.");
                        }
                    });

                    it("should reject if object", async () => {
                        ws.options = {
                            client: {
                                batch: {
                                    updateByFilter: {
                                        limit: {}
                                    }
                                }
                            }
                        };

                        try {
                            await ws.initClientOptions();
                            throw new Error("Should not have worked");
                        } catch (error) {
                            expect(error.message).to.equal(
                                "batch.updateByFilter.limit must be a `number` type, but the final value was: `{}`.");
                        }
                    });
                });

                describe("returnResult", () => {
                    it("should accept if boolean", async () => {
                        ws.options = {
                            client: {
                                batch: {
                                    updateByFilter: {
                                        returnResult: true
                                    }
                                }
                            }
                        };
                        await ws.initClientOptions();
                        expect(ws.clientOptions.batch.updateByFilter.returnResult).to.equal(true);
                        validateObject(ws.clientOptions, ["batch.updateByFilter.returnResult"]);
                    });

                    it("should reject if number", async () => {
                        ws.options = {
                            client: {
                                batch: {
                                    updateByFilter: {
                                        returnResult: 12
                                    }
                                }
                            }
                        };

                        try {
                            await ws.initClientOptions();
                            throw new Error("Should not have worked");
                        } catch (error) {
                            expect(error.message).to.equal(
                                "batch.updateByFilter.returnResult must be a `boolean` type, but the final value was: `12`.");
                        }
                    });

                    it("should reject if string", async () => {
                        ws.options = {
                            client: {
                                batch: {
                                    updateByFilter: {
                                        returnResult: "12"
                                    }
                                }
                            }
                        };

                        try {
                            await ws.initClientOptions();
                            throw new Error("Should not have worked");
                        } catch (error) {
                            expect(error.message).to.equal(
                                "batch.updateByFilter.returnResult must be a `boolean` type, but the final value was: `\"12\"`.");
                        }
                    });

                    it("should reject if object", async () => {
                        ws.options = {
                            client: {
                                batch: {
                                    updateByFilter: {
                                        returnResult: {}
                                    }
                                }
                            }
                        };

                        try {
                            await ws.initClientOptions();
                            throw new Error("Should not have worked");
                        } catch (error) {
                            expect(error.message).to.equal(
                                "batch.updateByFilter.returnResult must be a `boolean` type, but the final value was: `{}`.");
                        }
                    });
                });
            });

            describe("migrateHistory", () => {
                it("rejects if not an object", async () => {
                    ws.options = {
                        client: {
                            batch: {
                                migrateHistory: 1
                            }
                        }
                    };
                    try {
                        await ws.initClientOptions();
                        throw new Error("Should not have worked");
                    } catch (error) {
                        expect(error.message).to.equal("batch.migrateHistory must be a `object` type, but the final value was: `1`.");
                    }
                });

                describe("batchSize", () => {
                    it("should accept if number", async () => {
                        ws.options = {
                            client: {
                                batch: {
                                    migrateHistory: {
                                        batchSize: 1
                                    }
                                }
                            }
                        };
                        await ws.initClientOptions();
                        expect(ws.clientOptions.batch.migrateHistory.batchSize).to.equal(1);
                        validateObject(ws.clientOptions, ["batch.migrateHistory.batchSize"]);
                    });

                    it("should reject if boolean", async () => {
                        ws.options = {
                            client: {
                                batch: {
                                    migrateHistory: {
                                        batchSize: false
                                    }
                                }
                            }
                        };

                        try {
                            await ws.initClientOptions();
                            throw new Error("Should not have worked");
                        } catch (error) {
                            expect(error.message).to.equal(
                                "batch.migrateHistory.batchSize must be a `number` type, but the final value was: `false`.");
                        }
                    });

                    it("should reject if string", async () => {
                        ws.options = {
                            client: {
                                batch: {
                                    migrateHistory: {
                                        batchSize: "12"
                                    }
                                }
                            }
                        };

                        try {
                            await ws.initClientOptions();
                            throw new Error("Should not have worked");
                        } catch (error) {
                            expect(error.message).to.equal(
                                "batch.migrateHistory.batchSize must be a `number` type, but the final value was: `\"12\"`.");
                        }
                    });

                    it("should reject if object", async () => {
                        ws.options = {
                            client: {
                                batch: {
                                    migrateHistory: {
                                        batchSize: {}
                                    }
                                }
                            }
                        };

                        try {
                            await ws.initClientOptions();
                            throw new Error("Should not have worked");
                        } catch (error) {
                            expect(error.message).to.equal(
                                "batch.migrateHistory.batchSize must be a `number` type, but the final value was: `{}`.");
                        }
                    });
                });

                describe("batchDelay", () => {
                    it("should accept if number", async () => {
                        ws.options = {
                            client: {
                                batch: {
                                    migrateHistory: {
                                        batchDelay: 1234
                                    }
                                }
                            }
                        };
                        await ws.initClientOptions();
                        expect(ws.clientOptions.batch.migrateHistory.batchDelay).to.equal(1234);
                        validateObject(ws.clientOptions, ["batch.migrateHistory.batchDelay"]);
                    });

                    it("should reject if boolean", async () => {
                        ws.options = {
                            client: {
                                batch: {
                                    migrateHistory: {
                                        batchDelay: false
                                    }
                                }
                            }
                        };

                        try {
                            await ws.initClientOptions();
                            throw new Error("Should not have worked");
                        } catch (error) {
                            expect(error.message).to.equal(
                                "batch.migrateHistory.batchDelay must be a `number` type, but the final value was: `false`.");
                        }
                    });

                    it("should reject if string", async () => {
                        ws.options = {
                            client: {
                                batch: {
                                    migrateHistory: {
                                        batchDelay: "12"
                                    }
                                }
                            }
                        };

                        try {
                            await ws.initClientOptions();
                            throw new Error("Should not have worked");
                        } catch (error) {
                            expect(error.message).to.equal(
                                "batch.migrateHistory.batchDelay must be a `number` type, but the final value was: `\"12\"`.");
                        }
                    });

                    it("should reject if object", async () => {
                        ws.options = {
                            client: {
                                batch: {
                                    migrateHistory: {
                                        batchDelay: {}
                                    }
                                }
                            }
                        };

                        try {
                            await ws.initClientOptions();
                            throw new Error("Should not have worked");
                        } catch (error) {
                            expect(error.message).to.equal(
                                "batch.migrateHistory.batchDelay must be a `number` type, but the final value was: `{}`.");
                        }
                    });
                });

                describe("parallel", () => {
                    it("should accept if number", async () => {
                        ws.options = {
                            client: {
                                batch: {
                                    migrateHistory: {
                                        parallel: 1234
                                    }
                                }
                            }
                        };
                        await ws.initClientOptions();
                        expect(ws.clientOptions.batch.migrateHistory.parallel).to.equal(1234);
                        validateObject(ws.clientOptions, ["batch.migrateHistory.parallel"]);
                    });

                    it("should reject if boolean", async () => {
                        ws.options = {
                            client: {
                                batch: {
                                    migrateHistory: {
                                        parallel: false
                                    }
                                }
                            }
                        };

                        try {
                            await ws.initClientOptions();
                            throw new Error("Should not have worked");
                        } catch (error) {
                            expect(error.message).to.equal(
                                "batch.migrateHistory.parallel must be a `number` type, but the final value was: `false`.");
                        }
                    });

                    it("should reject if string", async () => {
                        ws.options = {
                            client: {
                                batch: {
                                    migrateHistory: {
                                        parallel: "12"
                                    }
                                }
                            }
                        };

                        try {
                            await ws.initClientOptions();
                            throw new Error("Should not have worked");
                        } catch (error) {
                            expect(error.message).to.equal(
                                "batch.migrateHistory.parallel must be a `number` type, but the final value was: `\"12\"`.");
                        }
                    });

                    it("should reject if object", async () => {
                        ws.options = {
                            client: {
                                batch: {
                                    migrateHistory: {
                                        parallel: {}
                                    }
                                }
                            }
                        };

                        try {
                            await ws.initClientOptions();
                            throw new Error("Should not have worked");
                        } catch (error) {
                            expect(error.message).to.equal(
                                "batch.migrateHistory.parallel must be a `number` type, but the final value was: `{}`.");
                        }
                    });
                });

                describe("parallelDelay", () => {
                    it("should accept if number", async () => {
                        ws.options = {
                            client: {
                                batch: {
                                    migrateHistory: {
                                        parallelDelay: 1234
                                    }
                                }
                            }
                        };
                        await ws.initClientOptions();
                        expect(ws.clientOptions.batch.migrateHistory.parallelDelay).to.equal(1234);
                        validateObject(ws.clientOptions, ["batch.migrateHistory.parallelDelay"]);
                    });

                    it("should reject if boolean", async () => {
                        ws.options = {
                            client: {
                                batch: {
                                    migrateHistory: {
                                        parallelDelay: false
                                    }
                                }
                            }
                        };

                        try {
                            await ws.initClientOptions();
                            throw new Error("Should not have worked");
                        } catch (error) {
                            expect(error.message).to.equal(
                                "batch.migrateHistory.parallelDelay must be a `number` type, but the final value was: `false`.");
                        }
                    });

                    it("should reject if string", async () => {
                        ws.options = {
                            client: {
                                batch: {
                                    migrateHistory: {
                                        parallelDelay: "12"
                                    }
                                }
                            }
                        };

                        try {
                            await ws.initClientOptions();
                            throw new Error("Should not have worked");
                        } catch (error) {
                            expect(error.message).to.equal(
                                "batch.migrateHistory.parallelDelay must be a `number` type, but the final value was: `\"12\"`.");
                        }
                    });

                    it("should reject if object", async () => {
                        ws.options = {
                            client: {
                                batch: {
                                    migrateHistory: {
                                        parallelDelay: {}
                                    }
                                }
                            }
                        };

                        try {
                            await ws.initClientOptions();
                            throw new Error("Should not have worked");
                        } catch (error) {
                            expect(error.message).to.equal(
                                "batch.migrateHistory.parallelDelay must be a `number` type, but the final value was: `{}`.");
                        }
                    });
                });

                describe("returnResult", () => {
                    it("should accept if boolean", async () => {
                        ws.options = {
                            client: {
                                batch: {
                                    migrateHistory: {
                                        returnResult: true
                                    }
                                }
                            }
                        };
                        await ws.initClientOptions();
                        expect(ws.clientOptions.batch.migrateHistory.returnResult).to.equal(true);
                        validateObject(ws.clientOptions, ["batch.migrateHistory.returnResult"]);
                    });

                    it("should reject if number", async () => {
                        ws.options = {
                            client: {
                                batch: {
                                    migrateHistory: {
                                        returnResult: 12
                                    }
                                }
                            }
                        };

                        try {
                            await ws.initClientOptions();
                            throw new Error("Should not have worked");
                        } catch (error) {
                            expect(error.message).to.equal(
                                "batch.migrateHistory.returnResult must be a `boolean` type, but the final value was: `12`.");
                        }
                    });

                    it("should reject if string", async () => {
                        ws.options = {
                            client: {
                                batch: {
                                    migrateHistory: {
                                        returnResult: "12"
                                    }
                                }
                            }
                        };

                        try {
                            await ws.initClientOptions();
                            throw new Error("Should not have worked");
                        } catch (error) {
                            expect(error.message).to.equal(
                                "batch.migrateHistory.returnResult must be a `boolean` type, but the final value was: `\"12\"`.");
                        }
                    });

                    it("should reject if object", async () => {
                        ws.options = {
                            client: {
                                batch: {
                                    migrateHistory: {
                                        returnResult: {}
                                    }
                                }
                            }
                        };

                        try {
                            await ws.initClientOptions();
                            throw new Error("Should not have worked");
                        } catch (error) {
                            expect(error.message).to.equal(
                                "batch.migrateHistory.returnResult must be a `boolean` type, but the final value was: `{}`.");
                        }
                    });
                });
            });

            describe("hisDeleteByFilter", () => {
                it("rejects if not an object", async () => {
                    ws.options = {
                        client: {
                            batch: {
                                deleteByFilter: 1
                            }
                        }
                    };
                    try {
                        await ws.initClientOptions();
                        throw new Error("Should not have worked");
                    } catch (error) {
                        expect(error.message).to.equal("batch.deleteByFilter must be a `object` type, but the final value was: `1`.");
                    }
                });

                describe("batchSize", () => {
                    it("should accept if number", async () => {
                        ws.options = {
                            client: {
                                batch: {
                                    hisDeleteByFilter: {
                                        batchSize: 1
                                    }
                                }
                            }
                        };
                        await ws.initClientOptions();
                        expect(ws.clientOptions.batch.hisDeleteByFilter.batchSize).to.equal(1);
                        validateObject(ws.clientOptions, ["batch.hisDeleteByFilter.batchSize"]);
                    });

                    it("should reject if boolean", async () => {
                        ws.options = {
                            client: {
                                batch: {
                                    hisDeleteByFilter: {
                                        batchSize: false
                                    }
                                }
                            }
                        };

                        try {
                            await ws.initClientOptions();
                            throw new Error("Should not have worked");
                        } catch (error) {
                            expect(error.message).to.equal(
                                "batch.hisDeleteByFilter.batchSize must be a `number` type, but the final value was: `false`.");
                        }
                    });

                    it("should reject if string", async () => {
                        ws.options = {
                            client: {
                                batch: {
                                    hisDeleteByFilter: {
                                        batchSize: "12"
                                    }
                                }
                            }
                        };

                        try {
                            await ws.initClientOptions();
                            throw new Error("Should not have worked");
                        } catch (error) {
                            expect(error.message).to.equal(
                                "batch.hisDeleteByFilter.batchSize must be a `number` type, but the final value was: `\"12\"`.");
                        }
                    });

                    it("should reject if object", async () => {
                        ws.options = {
                            client: {
                                batch: {
                                    hisDeleteByFilter: {
                                        batchSize: {}
                                    }
                                }
                            }
                        };

                        try {
                            await ws.initClientOptions();
                            throw new Error("Should not have worked");
                        } catch (error) {
                            expect(error.message).to.equal(
                                "batch.hisDeleteByFilter.batchSize must be a `number` type, but the final value was: `{}`.");
                        }
                    });
                });

                describe("batchDelay", () => {
                    it("should accept if number", async () => {
                        ws.options = {
                            client: {
                                batch: {
                                    hisDeleteByFilter: {
                                        batchDelay: 1234
                                    }
                                }
                            }
                        };
                        await ws.initClientOptions();
                        expect(ws.clientOptions.batch.hisDeleteByFilter.batchDelay).to.equal(1234);
                        validateObject(ws.clientOptions, ["batch.hisDeleteByFilter.batchDelay"]);
                    });

                    it("should reject if boolean", async () => {
                        ws.options = {
                            client: {
                                batch: {
                                    hisDeleteByFilter: {
                                        batchDelay: false
                                    }
                                }
                            }
                        };

                        try {
                            await ws.initClientOptions();
                            throw new Error("Should not have worked");
                        } catch (error) {
                            expect(error.message).to.equal(
                                "batch.hisDeleteByFilter.batchDelay must be a `number` type, but the final value was: `false`.");
                        }
                    });

                    it("should reject if string", async () => {
                        ws.options = {
                            client: {
                                batch: {
                                    hisDeleteByFilter: {
                                        batchDelay: "12"
                                    }
                                }
                            }
                        };

                        try {
                            await ws.initClientOptions();
                            throw new Error("Should not have worked");
                        } catch (error) {
                            expect(error.message).to.equal(
                                "batch.hisDeleteByFilter.batchDelay must be a `number` type, but the final value was: `\"12\"`.");
                        }
                    });

                    it("should reject if object", async () => {
                        ws.options = {
                            client: {
                                batch: {
                                    hisDeleteByFilter: {
                                        batchDelay: {}
                                    }
                                }
                            }
                        };

                        try {
                            await ws.initClientOptions();
                            throw new Error("Should not have worked");
                        } catch (error) {
                            expect(error.message).to.equal(
                                "batch.hisDeleteByFilter.batchDelay must be a `number` type, but the final value was: `{}`.");
                        }
                    });
                });

                describe("parallel", () => {
                    it("should accept if number", async () => {
                        ws.options = {
                            client: {
                                batch: {
                                    hisDeleteByFilter: {
                                        parallel: 1234
                                    }
                                }
                            }
                        };
                        await ws.initClientOptions();
                        expect(ws.clientOptions.batch.hisDeleteByFilter.parallel).to.equal(1234);
                        validateObject(ws.clientOptions, ["batch.hisDeleteByFilter.parallel"]);
                    });

                    it("should reject if boolean", async () => {
                        ws.options = {
                            client: {
                                batch: {
                                    hisDeleteByFilter: {
                                        parallel: false
                                    }
                                }
                            }
                        };

                        try {
                            await ws.initClientOptions();
                            throw new Error("Should not have worked");
                        } catch (error) {
                            expect(error.message).to.equal(
                                "batch.hisDeleteByFilter.parallel must be a `number` type, but the final value was: `false`.");
                        }
                    });

                    it("should reject if string", async () => {
                        ws.options = {
                            client: {
                                batch: {
                                    hisDeleteByFilter: {
                                        parallel: "12"
                                    }
                                }
                            }
                        };

                        try {
                            await ws.initClientOptions();
                            throw new Error("Should not have worked");
                        } catch (error) {
                            expect(error.message).to.equal(
                                "batch.hisDeleteByFilter.parallel must be a `number` type, but the final value was: `\"12\"`.");
                        }
                    });

                    it("should reject if object", async () => {
                        ws.options = {
                            client: {
                                batch: {
                                    hisDeleteByFilter: {
                                        parallel: {}
                                    }
                                }
                            }
                        };

                        try {
                            await ws.initClientOptions();
                            throw new Error("Should not have worked");
                        } catch (error) {
                            expect(error.message).to.equal(
                                "batch.hisDeleteByFilter.parallel must be a `number` type, but the final value was: `{}`.");
                        }
                    });
                });

                describe("parallelDelay", () => {
                    it("should accept if number", async () => {
                        ws.options = {
                            client: {
                                batch: {
                                    hisDeleteByFilter: {
                                        parallelDelay: 1234
                                    }
                                }
                            }
                        };
                        await ws.initClientOptions();
                        expect(ws.clientOptions.batch.hisDeleteByFilter.parallelDelay).to.equal(1234);
                        validateObject(ws.clientOptions, ["batch.hisDeleteByFilter.parallelDelay"]);
                    });

                    it("should reject if boolean", async () => {
                        ws.options = {
                            client: {
                                batch: {
                                    hisDeleteByFilter: {
                                        parallelDelay: false
                                    }
                                }
                            }
                        };

                        try {
                            await ws.initClientOptions();
                            throw new Error("Should not have worked");
                        } catch (error) {
                            expect(error.message).to.equal(
                                "batch.hisDeleteByFilter.parallelDelay must be a `number` type, but the final value was: `false`.");
                        }
                    });

                    it("should reject if string", async () => {
                        ws.options = {
                            client: {
                                batch: {
                                    hisDeleteByFilter: {
                                        parallelDelay: "12"
                                    }
                                }
                            }
                        };

                        try {
                            await ws.initClientOptions();
                            throw new Error("Should not have worked");
                        } catch (error) {
                            expect(error.message).to.equal(
                                "batch.hisDeleteByFilter.parallelDelay must be a `number` type, but the final value was: `\"12\"`.");
                        }
                    });

                    it("should reject if object", async () => {
                        ws.options = {
                            client: {
                                batch: {
                                    hisDeleteByFilter: {
                                        parallelDelay: {}
                                    }
                                }
                            }
                        };

                        try {
                            await ws.initClientOptions();
                            throw new Error("Should not have worked");
                        } catch (error) {
                            expect(error.message).to.equal(
                                "batch.hisDeleteByFilter.parallelDelay must be a `number` type, but the final value was: `{}`.");
                        }
                    });
                });

                describe("limit", () => {
                    it("should accept if number", async () => {
                        ws.options = {
                            client: {
                                batch: {
                                    hisDeleteByFilter: {
                                        limit: 12
                                    }
                                }
                            }
                        };
                        await ws.initClientOptions();
                        expect(ws.clientOptions.batch.hisDeleteByFilter.limit).to.equal(12);
                        validateObject(ws.clientOptions, ["batch.hisDeleteByFilter.limit"]);
                    });

                    it("should reject if boolean", async () => {
                        ws.options = {
                            client: {
                                batch: {
                                    hisDeleteByFilter: {
                                        limit: true
                                    }
                                }
                            }
                        };

                        try {
                            await ws.initClientOptions();
                            throw new Error("Should not have worked");
                        } catch (error) {
                            expect(error.message).to.equal(
                                "batch.hisDeleteByFilter.limit must be a `number` type, but the final value was: `true`.");
                        }
                    });

                    it("should reject if string", async () => {
                        ws.options = {
                            client: {
                                batch: {
                                    hisDeleteByFilter: {
                                        limit: "12"
                                    }
                                }
                            }
                        };

                        try {
                            await ws.initClientOptions();
                            throw new Error("Should not have worked");
                        } catch (error) {
                            expect(error.message).to.equal(
                                "batch.hisDeleteByFilter.limit must be a `number` type, but the final value was: `\"12\"`.");
                        }
                    });

                    it("should reject if object", async () => {
                        ws.options = {
                            client: {
                                batch: {
                                    hisDeleteByFilter: {
                                        limit: {}
                                    }
                                }
                            }
                        };

                        try {
                            await ws.initClientOptions();
                            throw new Error("Should not have worked");
                        } catch (error) {
                            expect(error.message).to.equal(
                                "batch.hisDeleteByFilter.limit must be a `number` type, but the final value was: `{}`.");
                        }
                    });
                });

                describe("returnResult", () => {
                    it("should accept if boolean", async () => {
                        ws.options = {
                            client: {
                                batch: {
                                    hisDeleteByFilter: {
                                        returnResult: true
                                    }
                                }
                            }
                        };
                        await ws.initClientOptions();
                        expect(ws.clientOptions.batch.hisDeleteByFilter.returnResult).to.equal(true);
                        validateObject(ws.clientOptions, ["batch.hisDeleteByFilter.returnResult"]);
                    });

                    it("should reject if number", async () => {
                        ws.options = {
                            client: {
                                batch: {
                                    hisDeleteByFilter: {
                                        returnResult: 12
                                    }
                                }
                            }
                        };

                        try {
                            await ws.initClientOptions();
                            throw new Error("Should not have worked");
                        } catch (error) {
                            expect(error.message).to.equal(
                                "batch.hisDeleteByFilter.returnResult must be a `boolean` type, but the final value was: `12`.");
                        }
                    });

                    it("should reject if string", async () => {
                        ws.options = {
                            client: {
                                batch: {
                                    hisDeleteByFilter: {
                                        returnResult: "12"
                                    }
                                }
                            }
                        };

                        try {
                            await ws.initClientOptions();
                            throw new Error("Should not have worked");
                        } catch (error) {
                            expect(error.message).to.equal(
                                "batch.hisDeleteByFilter.returnResult must be a `boolean` type, but the final value was: `\"12\"`.");
                        }
                    });

                    it("should reject if object", async () => {
                        ws.options = {
                            client: {
                                batch: {
                                    hisDeleteByFilter: {
                                        returnResult: {}
                                    }
                                }
                            }
                        };

                        try {
                            await ws.initClientOptions();
                            throw new Error("Should not have worked");
                        } catch (error) {
                            expect(error.message).to.equal(
                                "batch.hisDeleteByFilter.returnResult must be a `boolean` type, but the final value was: `{}`.");
                        }
                    });
                });
            });

            describe("updateOrCreate", () => {
                it("rejects if not an object", async () => {
                    ws.options = {
                        client: {
                            batch: {
                                updateOrCreate: 1
                            }
                        }
                    };
                    try {
                        await ws.initClientOptions();
                        throw new Error("Should not have worked");
                    } catch (error) {
                        expect(error.message).to.equal("batch.updateOrCreate must be a `object` type, but the final value was: `1`.");
                    }
                });

                describe("batchSize", () => {
                    it("should accept if number", async () => {
                        ws.options = {
                            client: {
                                batch: {
                                    updateOrCreate: {
                                        batchSize: 1
                                    }
                                }
                            }
                        };
                        await ws.initClientOptions();
                        expect(ws.clientOptions.batch.updateOrCreate.batchSize).to.equal(1);
                        validateObject(ws.clientOptions, ["batch.updateOrCreate.batchSize"]);
                    });

                    it("should reject if boolean", async () => {
                        ws.options = {
                            client: {
                                batch: {
                                    updateOrCreate: {
                                        batchSize: false
                                    }
                                }
                            }
                        };

                        try {
                            await ws.initClientOptions();
                            throw new Error("Should not have worked");
                        } catch (error) {
                            expect(error.message).to.equal(
                                "batch.updateOrCreate.batchSize must be a `number` type, but the final value was: `false`.");
                        }
                    });

                    it("should reject if string", async () => {
                        ws.options = {
                            client: {
                                batch: {
                                    updateOrCreate: {
                                        batchSize: "12"
                                    }
                                }
                            }
                        };

                        try {
                            await ws.initClientOptions();
                            throw new Error("Should not have worked");
                        } catch (error) {
                            expect(error.message).to.equal(
                                "batch.updateOrCreate.batchSize must be a `number` type, but the final value was: `\"12\"`.");
                        }
                    });

                    it("should reject if object", async () => {
                        ws.options = {
                            client: {
                                batch: {
                                    updateOrCreate: {
                                        batchSize: {}
                                    }
                                }
                            }
                        };

                        try {
                            await ws.initClientOptions();
                            throw new Error("Should not have worked");
                        } catch (error) {
                            expect(error.message).to.equal(
                                "batch.updateOrCreate.batchSize must be a `number` type, but the final value was: `{}`.");
                        }
                    });
                });

                describe("batchDelay", () => {
                    it("should accept if number", async () => {
                        ws.options = {
                            client: {
                                batch: {
                                    updateOrCreate: {
                                        batchDelay: 1234
                                    }
                                }
                            }
                        };
                        await ws.initClientOptions();
                        expect(ws.clientOptions.batch.updateOrCreate.batchDelay).to.equal(1234);
                        validateObject(ws.clientOptions, ["batch.updateOrCreate.batchDelay"]);
                    });

                    it("should reject if boolean", async () => {
                        ws.options = {
                            client: {
                                batch: {
                                    updateOrCreate: {
                                        batchDelay: false
                                    }
                                }
                            }
                        };

                        try {
                            await ws.initClientOptions();
                            throw new Error("Should not have worked");
                        } catch (error) {
                            expect(error.message).to.equal(
                                "batch.updateOrCreate.batchDelay must be a `number` type, but the final value was: `false`.");
                        }
                    });

                    it("should reject if string", async () => {
                        ws.options = {
                            client: {
                                batch: {
                                    updateOrCreate: {
                                        batchDelay: "12"
                                    }
                                }
                            }
                        };

                        try {
                            await ws.initClientOptions();
                            throw new Error("Should not have worked");
                        } catch (error) {
                            expect(error.message).to.equal(
                                "batch.updateOrCreate.batchDelay must be a `number` type, but the final value was: `\"12\"`.");
                        }
                    });

                    it("should reject if object", async () => {
                        ws.options = {
                            client: {
                                batch: {
                                    updateOrCreate: {
                                        batchDelay: {}
                                    }
                                }
                            }
                        };

                        try {
                            await ws.initClientOptions();
                            throw new Error("Should not have worked");
                        } catch (error) {
                            expect(error.message).to.equal(
                                "batch.updateOrCreate.batchDelay must be a `number` type, but the final value was: `{}`.");
                        }
                    });
                });

                describe("parallel", () => {
                    it("should accept if number", async () => {
                        ws.options = {
                            client: {
                                batch: {
                                    updateOrCreate: {
                                        parallel: 1234
                                    }
                                }
                            }
                        };
                        await ws.initClientOptions();
                        expect(ws.clientOptions.batch.updateOrCreate.parallel).to.equal(1234);
                        validateObject(ws.clientOptions, ["batch.updateOrCreate.parallel"]);
                    });

                    it("should reject if boolean", async () => {
                        ws.options = {
                            client: {
                                batch: {
                                    updateOrCreate: {
                                        parallel: false
                                    }
                                }
                            }
                        };

                        try {
                            await ws.initClientOptions();
                            throw new Error("Should not have worked");
                        } catch (error) {
                            expect(error.message).to.equal(
                                "batch.updateOrCreate.parallel must be a `number` type, but the final value was: `false`.");
                        }
                    });

                    it("should reject if string", async () => {
                        ws.options = {
                            client: {
                                batch: {
                                    updateOrCreate: {
                                        parallel: "12"
                                    }
                                }
                            }
                        };

                        try {
                            await ws.initClientOptions();
                            throw new Error("Should not have worked");
                        } catch (error) {
                            expect(error.message).to.equal(
                                "batch.updateOrCreate.parallel must be a `number` type, but the final value was: `\"12\"`.");
                        }
                    });

                    it("should reject if object", async () => {
                        ws.options = {
                            client: {
                                batch: {
                                    updateOrCreate: {
                                        parallel: {}
                                    }
                                }
                            }
                        };

                        try {
                            await ws.initClientOptions();
                            throw new Error("Should not have worked");
                        } catch (error) {
                            expect(error.message).to.equal(
                                "batch.updateOrCreate.parallel must be a `number` type, but the final value was: `{}`.");
                        }
                    });
                });

                describe("parallelDelay", () => {
                    it("should accept if number", async () => {
                        ws.options = {
                            client: {
                                batch: {
                                    updateOrCreate: {
                                        parallelDelay: 1234
                                    }
                                }
                            }
                        };
                        await ws.initClientOptions();
                        expect(ws.clientOptions.batch.updateOrCreate.parallelDelay).to.equal(1234);
                        validateObject(ws.clientOptions, ["batch.updateOrCreate.parallelDelay"]);
                    });

                    it("should reject if boolean", async () => {
                        ws.options = {
                            client: {
                                batch: {
                                    updateOrCreate: {
                                        parallelDelay: false
                                    }
                                }
                            }
                        };

                        try {
                            await ws.initClientOptions();
                            throw new Error("Should not have worked");
                        } catch (error) {
                            expect(error.message).to.equal(
                                "batch.updateOrCreate.parallelDelay must be a `number` type, but the final value was: `false`.");
                        }
                    });

                    it("should reject if string", async () => {
                        ws.options = {
                            client: {
                                batch: {
                                    updateOrCreate: {
                                        parallelDelay: "12"
                                    }
                                }
                            }
                        };

                        try {
                            await ws.initClientOptions();
                            throw new Error("Should not have worked");
                        } catch (error) {
                            expect(error.message).to.equal(
                                "batch.updateOrCreate.parallelDelay must be a `number` type, but the final value was: `\"12\"`.");
                        }
                    });

                    it("should reject if object", async () => {
                        ws.options = {
                            client: {
                                batch: {
                                    updateOrCreate: {
                                        parallelDelay: {}
                                    }
                                }
                            }
                        };

                        try {
                            await ws.initClientOptions();
                            throw new Error("Should not have worked");
                        } catch (error) {
                            expect(error.message).to.equal(
                                "batch.updateOrCreate.parallelDelay must be a `number` type, but the final value was: `{}`.");
                        }
                    });
                });
            });
        });

        describe("performOpInBatch", () => {
            it("rejects if not an object", async () => {
                ws.options = {
                    client: {
                        performOpInBatch: 1
                    }
                };
                try {
                    await ws.initClientOptions();
                    throw new Error("Should not have worked");
                } catch (error) {
                    expect(error.message).to.equal("performOpInBatch must be a `object` type, but the final value was: `1`.");
                }
            });

            describe("batchSize", () => {
                it("should accept if number", async () => {
                    ws.options = {
                        client: {
                            performOpInBatch: {
                                batchSize: 1
                            }
                        }
                    };
                    await ws.initClientOptions();
                    expect(ws.clientOptions.performOpInBatch.batchSize).to.equal(1);
                    validateObject(ws.clientOptions, ["performOpInBatch.batchSize"]);
                });

                it("should reject if boolean", async () => {
                    ws.options = {
                        client: {
                            performOpInBatch: {
                                batchSize: false
                            }
                        }
                    };

                    try {
                        await ws.initClientOptions();
                        throw new Error("Should not have worked");
                    } catch (error) {
                        expect(error.message).to.equal(
                            "performOpInBatch.batchSize must be a `number` type, but the final value was: `false`.");
                    }
                });

                it("should reject if string", async () => {
                    ws.options = {
                        client: {
                            performOpInBatch: {
                                batchSize: "12"
                            }
                        }
                    };

                    try {
                        await ws.initClientOptions();
                        throw new Error("Should not have worked");
                    } catch (error) {
                        expect(error.message).to.equal(
                            "performOpInBatch.batchSize must be a `number` type, but the final value was: `\"12\"`.");
                    }
                });

                it("should reject if object", async () => {
                    ws.options = {
                        client: {
                            performOpInBatch: {
                                batchSize: {}
                            }
                        }
                    };

                    try {
                        await ws.initClientOptions();
                        throw new Error("Should not have worked");
                    } catch (error) {
                        expect(error.message).to.equal(
                            "performOpInBatch.batchSize must be a `number` type, but the final value was: `{}`.");
                    }
                });
            });

            describe("batchDelay", () => {
                it("should accept if number", async () => {
                    ws.options = {
                        client: {
                            performOpInBatch: {
                                batchDelay: 1234
                            }
                        }
                    };
                    await ws.initClientOptions();
                    expect(ws.clientOptions.performOpInBatch.batchDelay).to.equal(1234);
                    validateObject(ws.clientOptions, ["performOpInBatch.batchDelay"]);
                });

                it("should reject if boolean", async () => {
                    ws.options = {
                        client: {
                            performOpInBatch: {
                                batchDelay: false
                            }
                        }
                    };

                    try {
                        await ws.initClientOptions();
                        throw new Error("Should not have worked");
                    } catch (error) {
                        expect(error.message).to.equal(
                            "performOpInBatch.batchDelay must be a `number` type, but the final value was: `false`.");
                    }
                });

                it("should reject if string", async () => {
                    ws.options = {
                        client: {
                            performOpInBatch: {
                                batchDelay: "12"
                            }
                        }
                    };

                    try {
                        await ws.initClientOptions();
                        throw new Error("Should not have worked");
                    } catch (error) {
                        expect(error.message).to.equal(
                            "performOpInBatch.batchDelay must be a `number` type, but the final value was: `\"12\"`.");
                    }
                });

                it("should reject if object", async () => {
                    ws.options = {
                        client: {
                            performOpInBatch: {
                                batchDelay: {}
                            }
                        }
                    };

                    try {
                        await ws.initClientOptions();
                        throw new Error("Should not have worked");
                    } catch (error) {
                        expect(error.message).to.equal(
                            "performOpInBatch.batchDelay must be a `number` type, but the final value was: `{}`.");
                    }
                });
            });

            describe("parallel", () => {
                it("should accept if number", async () => {
                    ws.options = {
                        client: {
                            performOpInBatch: {
                                parallel: 1234
                            }
                        }
                    };
                    await ws.initClientOptions();
                    expect(ws.clientOptions.performOpInBatch.parallel).to.equal(1234);
                    validateObject(ws.clientOptions, ["performOpInBatch.parallel"]);
                });

                it("should reject if boolean", async () => {
                    ws.options = {
                        client: {
                            performOpInBatch: {
                                parallel: false
                            }
                        }
                    };

                    try {
                        await ws.initClientOptions();
                        throw new Error("Should not have worked");
                    } catch (error) {
                        expect(error.message).to.equal(
                            "performOpInBatch.parallel must be a `number` type, but the final value was: `false`.");
                    }
                });

                it("should reject if string", async () => {
                    ws.options = {
                        client: {
                            performOpInBatch: {
                                parallel: "12"
                            }
                        }
                    };

                    try {
                        await ws.initClientOptions();
                        throw new Error("Should not have worked");
                    } catch (error) {
                        expect(error.message).to.equal(
                            "performOpInBatch.parallel must be a `number` type, but the final value was: `\"12\"`.");
                    }
                });

                it("should reject if object", async () => {
                    ws.options = {
                        client: {
                            performOpInBatch: {
                                parallel: {}
                            }
                        }
                    };

                    try {
                        await ws.initClientOptions();
                        throw new Error("Should not have worked");
                    } catch (error) {
                        expect(error.message).to.equal(
                            "performOpInBatch.parallel must be a `number` type, but the final value was: `{}`.");
                    }
                });
            });

            describe("parallelDelay", () => {
                it("should accept if number", async () => {
                    ws.options = {
                        client: {
                            performOpInBatch: {
                                parallelDelay: 1234
                            }
                        }
                    };
                    await ws.initClientOptions();
                    expect(ws.clientOptions.performOpInBatch.parallelDelay).to.equal(1234);
                    validateObject(ws.clientOptions, ["performOpInBatch.parallelDelay"]);
                });

                it("should reject if boolean", async () => {
                    ws.options = {
                        client: {
                            performOpInBatch: {
                                parallelDelay: false
                            }
                        }
                    };

                    try {
                        await ws.initClientOptions();
                        throw new Error("Should not have worked");
                    } catch (error) {
                        expect(error.message).to.equal(
                            "performOpInBatch.parallelDelay must be a `number` type, but the final value was: `false`.");
                    }
                });

                it("should reject if string", async () => {
                    ws.options = {
                        client: {
                            performOpInBatch: {
                                parallelDelay: "12"
                            }
                        }
                    };

                    try {
                        await ws.initClientOptions();
                        throw new Error("Should not have worked");
                    } catch (error) {
                        expect(error.message).to.equal(
                            "performOpInBatch.parallelDelay must be a `number` type, but the final value was: `\"12\"`.");
                    }
                });

                it("should reject if object", async () => {
                    ws.options = {
                        client: {
                            performOpInBatch: {
                                parallelDelay: {}
                            }
                        }
                    };

                    try {
                        await ws.initClientOptions();
                        throw new Error("Should not have worked");
                    } catch (error) {
                        expect(error.message).to.equal(
                            "performOpInBatch.parallelDelay must be a `number` type, but the final value was: `{}`.");
                    }
                });
            });

            describe("returnResult", () => {
                it("should accept if boolean", async () => {
                    ws.options = {
                        client: {
                            performOpInBatch: {
                                returnResult: true
                            }
                        }
                    };
                    await ws.initClientOptions();
                    expect(ws.clientOptions.performOpInBatch.returnResult).to.equal(true);
                    validateObject(ws.clientOptions, ["performOpInBatch.returnResult"]);
                });

                it("should reject if number", async () => {
                    ws.options = {
                        client: {
                            performOpInBatch: {
                                returnResult: 12
                            }
                        }
                    };

                    try {
                        await ws.initClientOptions();
                        throw new Error("Should not have worked");
                    } catch (error) {
                        expect(error.message).to.equal(
                            "performOpInBatch.returnResult must be a `boolean` type, but the final value was: `12`.");
                    }
                });

                it("should reject if string", async () => {
                    ws.options = {
                        client: {
                            performOpInBatch: {
                                returnResult: "12"
                            }
                        }
                    };

                    try {
                        await ws.initClientOptions();
                        throw new Error("Should not have worked");
                    } catch (error) {
                        expect(error.message).to.equal(
                            "performOpInBatch.returnResult must be a `boolean` type, but the final value was: `\"12\"`.");
                    }
                });

                it("should reject if object", async () => {
                    ws.options = {
                        client: {
                            performOpInBatch: {
                                returnResult: {}
                            }
                        }
                    };

                    try {
                        await ws.initClientOptions();
                        throw new Error("Should not have worked");
                    } catch (error) {
                        expect(error.message).to.equal(
                            "performOpInBatch.returnResult must be a `boolean` type, but the final value was: `{}`.");
                    }
                });
            });
        });
    });
});<|MERGE_RESOLUTION|>--- conflicted
+++ resolved
@@ -1,7 +1,3 @@
-<<<<<<< HEAD
-const WideSkyClient = require("../../../src/client/client");
-=======
->>>>>>> d7ffc854
 const { expect } = require("chai");
 const stubs = require("../../stubs");
 const {getInstance} = require("../../stubs");
