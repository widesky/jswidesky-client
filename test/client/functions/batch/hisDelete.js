--- conflicted
+++ resolved
@@ -377,17 +377,12 @@
                     HIS_READ_SMALL_TIME_SERIES.ids, "1970-01-01T00:00:00Z,2023-10-10T00:00:00Z");
                 expect(result.errors.length).to.equal(1);
                 expect(result.errors).to.eql([{
-<<<<<<< HEAD
                     args: [
                         "hisDelete",
                         HIS_READ_SMALL_TIME_SERIES.ids,
                         "s:1970-01-01T00:00:00.000Z,1970-01-01T00:00:00.005Z"
                     ],
-                    error: "Test error"
-=======
-                    args: [HIS_READ_SMALL_TIME_SERIES.ids, "s:1970-01-01T00:00:00.000Z,1970-01-01T00:00:00.005Z"],
                     error: "hisDelete error"
->>>>>>> b2b70d0f
                 }]);
             });
 
