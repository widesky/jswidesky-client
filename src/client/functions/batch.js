const {
    deriveFromDefaults,
    PERFORM_OP_IN_BATCH_SCHEMA,
    BATCH_HIS_WRITE_SCHEMA,
    BATCH_HIS_READ_SCHEMA,
    BATCH_HIS_DELETE_SCHEMA,
    BATCH_CREATE_SCHEMA,
<<<<<<< HEAD
    BATCH_UPDATE_SCHEMA,
    BATCH_DELETE_BY_ID_SCHEMA,
    BATCH_DELETE_BY_FILTER_SCHEMA,
    BATCH_HIS_READ_BY_FILTER_SCHEMA,
    BATCH_UPDATE_BY_FILTER_SCHEMA
=======
    BATCH_UPDATE_SCHEMA
>>>>>>> 10a24baa
} = require("../../utils/evaluator");
const HisWritePayload = require("../../utils/hisWritePayload");
const { sleep } = require("../../utils/tools");
const Hs = require("../../utils/haystack");
const EntityCriteria = require("../../utils/EntityCriteria");

/**
 * Initialise a 2D empty array.
 * @param size Size of the 2D array.
 * @returns {*[]}
 */
function init2DArray(size) {
    const arr = [];
    for (let i = 0; i < size; i++) {
        arr.push([]);
    }

    return arr;
}

/**
 * Create a Iterator Object for the given payload.
 * @param op Operation to be performed. Only relevant for op "hisDelete".
 * @param payload Payload to be batched.
 * @param clientArgs Arguments to be grouped with the batched payload.
 * @param batchSize Maximum size of each batch. For Objects, it's the number of key-value pairs found in the Object
 *                  of each attribute specified in the Object. For Arrays, its number of elements.
 * @param transformer A transformer for the batched arguments.
 * @returns {{p1, hasMore: (function(): boolean), getNext}}
 */
function createBatchIterator(op, payload, clientArgs, batchSize, transformer) {
    let hasMore, getNext, p1;
    if (Array.isArray(payload)) {
        getNext = () => {
            const next = payload.splice(0, batchSize);
            if (op === "hisDelete") {
                // special case due to the arguments required
                return {
                    next: transformer(next),
                    size: next.length
                };
            } else {
                return {
                    next: [transformer(next), ...clientArgs],
                    size: next.length
                };
            }
        };
        hasMore = () => payload.length > 0;

        if (this.isProgressEnabled) {
            p1 = this.progressCreate(payload.length);
        }
    } else if (typeof payload === "object") {
        const payloadKeys = Object.keys(payload);
        const keyValueLength = payloadKeys.map((key) => Object.keys(payload[key]).length);
        let currKeyIndex = 0;
        getNext = () => {
            // get next set using batchSize as maximum number of rows, not inclusive of the key
            const next = {};
            let totalRows = 0;
            let currKey = payloadKeys[currKeyIndex];
            while (totalRows < batchSize && currKeyIndex < payloadKeys.length) {
                const currKeyEntries = Object.entries(payload[currKey]);
                const keyValueStartFrom = keyValueLength[currKeyIndex];
                if (currKeyEntries.length > (batchSize - totalRows) || keyValueStartFrom !== Object.keys(payload[currKey]).length) {
                    // take part of the set
                    const partTake = batchSize - totalRows;

                    if (next[currKey] === undefined) {
                        next[currKey] = {};
                    }

                    for (let i = keyValueStartFrom; i < partTake; i++) {
                        next[currKey][currKeyEntries[i][0]] = currKeyEntries[i][1];
                    }
                    keyValueLength[currKeyIndex] -= partTake;
                    totalRows += partTake;

                    if (keyValueLength[currKeyIndex] === 0) {
                        currKeyIndex++;
                        currKey = payloadKeys[currKeyIndex];
                    }
                } else {
                    next[currKey] = payload[currKey];
                    keyValueLength[currKeyIndex] = 0;
                    totalRows += currKeyEntries.length;
                    currKeyIndex++;
                    currKey = payloadKeys[currKeyIndex];
                }
            }

            return {
                next: [transformer(next), ...clientArgs],
                size: totalRows
            };
        }
        hasMore = () => currKeyIndex !== payloadKeys.length && keyValueLength[currKeyIndex] !== 0;

        if (this.isProgressEnabled) {
            p1 = this.progressCreate(Object.keys(payload).length);
        }
    } else {
        throw new Error("First element of parameter should be of type Array or Object");
    }

    return { hasMore, getNext, p1 };
}

/**
 * Create a request with success and error handlers.
 * @param op Client function to be performed.
 * @param args Arguments to be called for the client operation.
 * @param result Result Object to append success or error responses to.
 * @param returnResult If true, append the result of the operation to result.success. Do nothing otherwise.
 * @returns {Promise<unknown>}
 */
function createBatchRequest(op, args, result, returnResult) {
    return new Promise(async (resolve) => {
        try {
            const res = await this[op](...args);
            if (returnResult) {
                result.success.push(res);
            }
        } catch (error) {
            result.errors.push({
                error: error.message,
                args: [op, ...args]
            });
        } finally {
            resolve();
        }
    });
}

/**
 * Perform a WideSky client operation in batches or in parallel.
 * @param op Function to be called on the client instance.
 * @param args An Array of arguments to be passed to the client. The first index must be the batch'able payload.
 * @param options A Object of options available to configure the operation. These include:
 *                - batchSize: Size of each batch sent to API server. For a payload of type Object, this is the \
 *                             number of keys.
 *                - batchDelay: Delay in milliseconds between the completion of a request and the next request to be
 *                              made.
 *                - parallel: Number of batched requests to run in parallel.
 *                - parallelDelay: Delay in milliseconds between each set of parallel requests.
 *                - returnResult: Enable or disable returning the result of the queries sent.
 *                - transformer: A function to transform the payload to be passed to the client operation.
 */
async function performOpInBatch(op, args, options={}) {
    // evaluate options
    await PERFORM_OP_IN_BATCH_SCHEMA.validate(options);
    const {
        batchSize,
        batchDelay,
        returnResult,
        parallel,
        parallelDelay
    } = deriveFromDefaults(this.clientOptions.performOpInBatch, options);

    let { transformer } = options;
    if (transformer == null) {
        // no transformation
        transformer = (val) => val;
    }

    // Evaluate given args to be batched
    if (!Array.isArray(args) || args.length === 0) {
        throw new Error("args parameter must be an array consisting of at least the payload to be batched");
    }
    const payload = args[0];
    const clientArgs = args.slice(1);
    const result = {
        errors: [],
        success: []
    };
    const { getNext, hasMore, p1 } = createBatchIterator.call(this, op, payload, clientArgs, batchSize, transformer);
    if (!hasMore()) {
        return result;
    }

    let added = 0;
    while (hasMore()) {
        let sizeTotal = 0;
        const requests = [];

        // queue parallel requests
        for (let i = 0; i < parallel && hasMore(); i++) {
            const { next, size } = getNext();
            sizeTotal += size;
            requests.push(createBatchRequest.call(this, op, next, result, returnResult));
            if (batchDelay > 0) {
                await sleep(batchDelay);
            }
        }
        await Promise.all(requests);

        if (this.isProgressEnabled) {
            p1[this.clientOptions.progress.update](added += sizeTotal);
        }

        if (parallelDelay > 0)  {
            await sleep(parallelDelay);
        }
    }

    return result;
}

/**
 * Perform a hisWrite operation using batch functionality.
 * @param hisWriteData HisWrite data to be sent. Can be the raw hisWrite payload or an instance of HisWritePayload.
 * @param options A Object defining batch configurations to be used. See README.md for more information.
 *                Option batchSize is determined by the maximum number of time series rows to be sent. The rows are
 *                defined as the time series for each entity.
 * @returns {Promise<*>}
 */
async function hisWrite(hisWriteData, options={}) {
    if (!["Object", "HisWritePayload"].includes(hisWriteData.constructor.name)) {
        throw new Error("parameter hisWriteData must be of type Object");
    }

    await BATCH_HIS_WRITE_SCHEMA.validate(options);

    let data;
    if (hisWriteData instanceof HisWritePayload) {
        data = hisWriteData.payload;
    } else {
        data = hisWriteData;
    }
    options = deriveFromDefaults(this.clientOptions.batch.hisWrite, options);

    return this.performOpInBatch(
        "hisWrite",
        [data],
        options
    );
}

/**
 * Perform a history read request using batch functionality.
 * @param   ids Entities to read.
 * @param   from Haystack read range or a Date Object representing where to grab historical data from.
 * @param   to  Date Object representing where to grab historical data to (not inclusive).
 * @param   options A Object defining batch configurations to be used. See README.md for more information.
 *                  Option batchSize is determined by the number of ids to perform a hisRead for.
 * @returns A 2D array of time series data in the order of ids queried.
 */
async function hisRead(ids, from, to, options={}) {
    await BATCH_HIS_READ_SCHEMA.validate(options);
    options = deriveFromDefaults(this.clientOptions.batch.hisRead, options);

    const {
        success: data,
        errors
    } = await this.performOpInBatch(
        "hisRead",
        [[...ids], from, to, options.batchSize],
        {
            ...options,
            returnResult: true
        }
    );

    // process hisRead data
    const resultByEntity = init2DArray(ids.length);
    for (let i = 0; i < data.length; i++) {
        const res = data[i];
        if (ids.length === 1 || options.batchSize === 1) {
            resultByEntity[i] = res.rows;
        } else {
            // issues found with rows not being sorted by their respective time stamp
            // when doing multi hisRead
            const sortedRows = res.rows.sort((rowA, rowB) => {
                const timeA = Date.parse(Hs.removePrefix(rowA.ts));
                const timeB = Date.parse(Hs.removePrefix(rowB.ts));

                if (timeA > timeB) {
                    return 1;
                } else if (timeA < timeB) {
                    return -1;
                } else {
                    return 0;
                }
            });

            for (const row of sortedRows) {
                const { ts } = row;
                for (const [vId, val] of Object.entries(row)) {
                    if (vId === "ts") {
                        continue;
                    }

                    const index = Number(vId.slice(1));
                    resultByEntity[index].push({ts, val});
                }
            }
        }
    }

    return {
        success: resultByEntity,
        errors: errors
    };
}

/**
 * Find the number of rows between the given times timeStart and timeEnd.
 * @param data Data to search within.
 * @param timeStart Starting epoch time range.
 * @param timeEnd Ending epoch time range.
 * @returns {number} Number of time series rows found.
 */
function rowsBetweenRange(data, timeStart, timeEnd) {
    let i = 0;
    let count = 0;
    const getDate = (ts) => Date.parse(Hs.removePrefix(ts));
    while (data[i] && getDate(data[i].ts) < timeStart) {
        i++;
    }

    if (data[i] === undefined) {
        // found start point exceeds data sets endpoint. No data between time range
        return 0;
    }

    for (; i < data.length; i++) {
        if (data[i] === undefined || getDate(data[i].ts) > timeEnd) {
            break;
        }
        count++;
    }

    return count;
}

/**
 * Get the end time in the data set that has at most the given batchSize records.
 * @param dataSet Data set to search in.
 * @param grabFromIndex A start index to signify what will be batched next.
 * @param batchSize Maximum number of time series data that can be deleted.
 * @returns {number|null} The index of the endRange time found. If data set is empty, null is returned.
 */
function endTimeRange(dataSet, grabFromIndex, batchSize) {
    if (dataSet.length === 0 || grabFromIndex >= dataSet.length) {
        return null;
    }

    let i = grabFromIndex;
    while (i < dataSet.length - 1 && i - grabFromIndex + 1 < batchSize) {
        i++;
    }

    if (i > dataSet.length - 1) {
        // gone over. Select the end
        i = dataSet.length - 1
    }

    return Date.parse(Hs.removePrefix(dataSet[i].ts));
}

/**
 * Find the time for which either the maximum number of time series rows are deleted or the batchSize of rows has been
 * reached.
 * @param timeRanges Array of Objects with property "endRange".
 * @param dataSet Data to search for the number of time series to be deleted from.
 * @param grabFrom Time stamp to grab from.
 * @param batchSize Maximum size of each batch.
 * @returns {{endRange, deleteRowCounts: number}} Return endRange to delete till and the number of rows to delete from
 *                                                each data set.
 */
function getMinIndex(timeRanges, dataSet, grabFrom, batchSize) {
    const sortByRange = timeRanges
        .filter((range) => range !== null)
        .sort((rangeA, rangeB) => {
            if (rangeA < rangeB) {
                return -1;
            } else if (rangeA > rangeB) {
                return 1;
            } else {
                return 0;
            }
        });

    let curMax, endRange, deleteRowCounts;
    for (let i = 0; i < sortByRange.length; i++) {
        if (curMax === undefined) {
            endRange = sortByRange[i];
            deleteRowCounts = dataSet
                .map((data) => rowsBetweenRange(data, grabFrom, sortByRange[i]));
            curMax = Math.max(...deleteRowCounts);
            if (curMax > batchSize) {
                // this ain't it chief
                curMax = undefined;
                continue;
            } else if (curMax === batchSize) {
                // already at maximum batch size
                break;
            } else {
                continue;
            }
        }

        const getDataCount = dataSet.map((data) =>
            rowsBetweenRange(data, grabFrom, sortByRange[i]));
        const maxDataCount = Math.max(...getDataCount);
        if (maxDataCount === batchSize) {
            // we're at max
            deleteRowCounts = getDataCount;
            curMax = maxDataCount;
            endRange = sortByRange[i];
            break;
        } else if (batchSize >= maxDataCount && maxDataCount > curMax ) {
            deleteRowCounts = getDataCount;
            curMax = maxDataCount;
            endRange = sortByRange[i];
        }
    }

    return { endRange, deleteRowCounts };
}
/**
 * Determine if all time series data has been accounted for.
 * @returns {boolean} True if there is more data to work with. False if not.
 */
function allAccountedFor(data, recordIndexes) {
    for (let i = 0; i < recordIndexes.length; i++) {
        if (data[i].length > recordIndexes[i]) {
            return false;
        }
    }

    return true;
}

/**
 * Find the earliest time range in the historical data.
 * @param data Data to search within.
 * @returns {Date} Date of the earlier time series found.
 */
function findStartTime(data) {
    let startTime = null;
    for (const dataSet of data) {
        if (dataSet.length > 0) {
            if (startTime === null) {
                startTime = Date.parse(Hs.removePrefix(dataSet[0].ts));
                continue;
            }
            const firstTime = Date.parse(Hs.removePrefix(dataSet[0].ts));
            if (firstTime < startTime) {
                startTime = firstTime;
            }
        }
    }

    return new Date(startTime);
}

/**
 * Create hisDelete time ranges to remove all the data given and append them to the given batch.
 * @param data Data to create time ranges for.
 * @param ids Entity IDs for who their data will be deleted.
 * @param batch The current batch to append hisDelete arguments to.
 * @param batchSize The maximum number of time series rows to be deleted per hisDelete range.
 * @param startTime The earliest time to be deleted.
 * @param timeEnd The requested end time range.
 */
function createTimeRanges(data, ids, batch, batchSize, startTime, timeEnd) {
    let grabFrom = startTime;
    const recordIndexes = new Array(ids.length).fill(0);
    while (!allAccountedFor(data, recordIndexes)) {
        const timeRanges = recordIndexes.map((_, index) =>
            endTimeRange(data[index], recordIndexes[index], batchSize));
        const { endRange, deleteRowCounts} = getMinIndex(timeRanges, data, grabFrom.valueOf(), batchSize);
        // ensure time range is inclusive of data to be deleted (i.e. +1ms)
        const grabTo = new Date(endRange + 1);
        if (grabTo.getTime() > timeEnd.getTime()) {
            // end of the line
            batch.push([ids, `s:${grabFrom.toISOString()},${timeEnd.toISOString()}`]);
            break;
        } else {
            batch.push([ids, `s:${grabFrom.toISOString()},${grabTo.toISOString()}`]);
        }

        grabFrom = grabTo;

        // update starting indexes
        for (let i = 0; i < recordIndexes.length; i++) {
            if (deleteRowCounts[i] !== 0) {
                recordIndexes[i] += deleteRowCounts[i];
            }
        }
    }
}

/**
 * Perform a history delete request using batch functionality. A hisRead will be performed for the ids and range given
 * to determine how the hisDelete ranges should be split to have at most options.batchSize time series rows deleted.
 * The option batchSizeEntity will also impact the number of entities involved when performing a hisRead operation.
 * @param ids An array of point entity UUIDs for the delete operations or a single string. These will be batched by
 *            options.batchSizeEntity.
 * @param range A valid hisRead range string. End range is not inclusive.
 * @param options A Object defining batch configurations to be used. See README.md for more information.
 *                Option batchSize is determined by the maximum number of time series rows to be deleted across
 *                all ids given.
 * @returns {Promise<void>}
 */
async function hisDelete(ids, range, options={}) {
    await BATCH_HIS_DELETE_SCHEMA.validate(options);
    options = deriveFromDefaults(this.clientOptions.batch.hisDelete, options);
    const { batchSize, batchSizeEntity } = options;

    // validate hisRead range given
    if (!range.includes(",")) {
        throw new Error("'range' parameter is not a valid hisRead range");
    }
    const [timeStart, timeEnd] = range.split(",")
        .map((timeStr) => new Date(Date.parse(timeStr.trim())));
    if (isNaN(timeStart) || isNaN(timeEnd)) {
        throw new Error("'range' parameter is not a valid hisRead range");
    }

    // Create batch of ids
    let idsAsBatch = [];
    if (ids.length > batchSizeEntity) {
        const idsCopy = [...ids];
        while (idsCopy.length) {
            idsAsBatch.push(idsCopy.splice(0, batchSizeEntity));
        }
    } else {
        idsAsBatch.push(ids);
    }

    const errorsEncountered = [];
    // Create time range batches in terms of each batch of ids
    const batches = init2DArray(idsAsBatch.length);
    for (let i = 0; i < idsAsBatch.length; i++) {
        let idsInBatch = idsAsBatch[i];
        const { success: data, errors } = await this.batch.hisRead(idsInBatch, timeStart, timeEnd);
        if (errors.length) {
            // pass the errors encountered to the user
            for (const error of errors) {
                errorsEncountered.push(error);
            }

            // purge the ids for which a hisRead could not be performed on
            const oldIdsInBatch = [...idsInBatch];
            idsInBatch = [];
            for (let i = 0; i < data.length; i++) {
                if (data[i].length !== 0) {
                    idsInBatch.push(oldIdsInBatch[i]);
                }
            }
        }

        if (data.filter((dataSet) => dataSet.length > 0).length === 0) {
            // no data to delete
            continue;
        }

        createTimeRanges(
            data,
            idsInBatch,
            batches[i],
            batchSize,
            findStartTime(data),
            timeEnd
        );
    }

    if (batches.filter((idBatch) => idBatch.length > 0).length === 0) {
        return {
            success: [],
            errors: errorsEncountered
        };
    }

    const batchFlattened = [];
    for (const idBatch of batches) {
        for (const batchForIds of idBatch) {
            batchFlattened.push(batchForIds);
        }
    }

    const opResult = await this.performOpInBatch(
        "hisDelete",
        [batchFlattened],
        {
            ...options,
            batchSize: 1,           // batches are based on the time ranges to be deleted
            transformer: (batch) => batch[0]
        }
    );

    // join the result with any errors encountered
    return {
        success: opResult.success,
        errors: [...errorsEncountered, ...opResult.errors]
    };
}

/**
<<<<<<< HEAD
 * Perform an update requesting using batch functionality. The request are batched based on the number
 * of entities given.
 * @param entities Entities and respective tags to be updated.
 * @param options A Object defining batch configuration to be used. See README.md for more information.
 * @returns {Promise<*>}
 */
async function update(entities, options={}) {
    await BATCH_UPDATE_SCHEMA.validate(options);
    options = deriveFromDefaults(this.clientOptions.batch.update, options);

    return this.performOpInBatch("update", [[...entities]], options);
}

/**
 * Perform a deleteById operation using batch functionality. The request are batched based on the number of entities
 * given.
 * @param ids The id of each entity to be deleted.
 * @param options A Object defining batch configurations to be used. See README.md for more information.
 * @returns {Promise<*>}
 */
async function deleteById(ids, options={}) {
    await BATCH_DELETE_BY_ID_SCHEMA.validate(options);
    options = deriveFromDefaults(this.clientOptions.batch.deleteById, options);

    return this.performOpInBatch("deleteById", [[...ids]], options);
}

/**
 * Perform a deleteByFilter operation using batch functionality. The request are batched based on the number of entities
 * retrieved from the given filter and limit.
 * @param filter Filter to search for entities.
 * @param limit Limit to be imposed on the result of the given filter.
 * @param options A Object defining batch configurations to be used. See README.md for more information.
 * @returns {Promise<*>}
 */
async function deleteByFilter(filter, limit=0, options={}) {
    await BATCH_DELETE_BY_FILTER_SCHEMA.validate(options);
    options = deriveFromDefaults(this.clientOptions.batch.deleteByFilter, options);

    try {
        return this.performOpInBatch(
            "deleteById",
            [
                (await this.v2.find(filter, limit))
                    .map((entity) => Hs.getId(entity))
            ],
            options
        );
    } catch (error) {
        return {
            success: [],
            errors: [{
                error: error.message,
                args: ["v2.find", filter, limit]
            }]
        };
    }
}

/**
 * Perform a hisRead using a filter to select the entities with batch functionality.
 * @param filter Filter to search for entities.
 * @param from Haystack read range or a Date Object representing where to grab historical data from.
 * @param to  Date Object representing where to grab historical data to (not inclusive).
 * @param options A Object defining batch configurations to be used. See README.md for more information.
 * @returns {Promise<{success: *[], errors: [{args: (string|*)[], error}]}|*>}
 */
async function hisReadByFilter(filter, from, to, options={}) {
    await BATCH_HIS_READ_BY_FILTER_SCHEMA.validate(options);
    options = deriveFromDefaults(this.clientOptions.batch.hisReadByFilter, options);
    const { limit } = options;

    try {
        return this.batch.hisRead(
            (await this.v2.find(filter, limit))
                .map((entity) => Hs.getId(entity)),
            from,
            to,
            options
        );
    } catch (error) {
        return {
            success: [],
            errors: [{
                error: error.message,
                args: ["v2.find", filter, limit]
            }]
        };
    }
}

/**
 * Update the entities found in the filter by the given list of criteria using batch functionality.
 * @param filter Filter to search for entities.
 * @param criteriaList A list of EntityCriteria objects defining the criteria to match against.
 * @param options A Object defining batch configurations to be used. See README.md for more information.
 * @returns {Promise<{success: *[], errors: [{args: (string|*)[], error}]}|*>}
 */
async function updateByFilter(filter, criteriaList, options={}) {
    await BATCH_UPDATE_BY_FILTER_SCHEMA.validate(options);
    options = deriveFromDefaults(this.clientOptions.batch.updateByFilter, options);
    const { limit } = options;

    for (const criteria of criteriaList) {
        if (!(criteria instanceof EntityCriteria)) {
            throw new Error("Not class EntityCriteria");
        }
    }

    let entities;
    try {
        entities = await this.v2.find(filter, limit);
    } catch (error) {
        return {
            success: [],
            errors: [{
                error: error.message,
                args: ["v2.find", filter, limit]
            }]
        };
    }

    const updatePayload = [];
    for (const entity of entities) {
        const newEntity = {
            id: entity.id
        };
        for (const criteria of criteriaList) {
            if (criteria.isValid(entity)) {
                criteria.applyChanges(newEntity, entity);
            }
        }

        if (Object.keys(newEntity).length > 1) {
            updatePayload.push(newEntity);
        }
    }

    return this.performOpInBatch("update", [updatePayload], options);
=======
 * Perform a create request using batch functionality. The request are batched based on the number of entities given.
 * @param entities Entities to be created.
 * @param options A Object defining batch configurations to be used. See README.md for more information.
 * @returns {Promise<*>}
 */
async function create(entities, options={}) {
    await BATCH_CREATE_SCHEMA.validate(options);
    options = deriveFromDefaults(this.clientOptions.batch.create, options);
    return this.performOpInBatch("create", [[...entities]], options);
}

/**
 * Perform a update requesting using batch functionality. The request are batched based on the number of entities given.
 * @param entities Entities and respective tags to be updated.
 * @param options A Object defining batch configuration to be used. See README.md for more information.
 * @returns {Promise<*>}
 */
async function update(entities, options={}) {
    await BATCH_UPDATE_SCHEMA.validate(options);
    options = deriveFromDefaults(this.clientOptions.batch.update, options);
    return this.performOpInBatch("update", [[...entities]], options);
>>>>>>> 10a24baa
}

module.exports = {
    performOpInBatch,
    hisWrite,
    hisRead,
    hisDelete,
    create,
<<<<<<< HEAD
    update,
    deleteById,
    deleteByFilter,
    hisReadByFilter,
    updateByFilter
=======
    update
>>>>>>> 10a24baa
};<|MERGE_RESOLUTION|>--- conflicted
+++ resolved
@@ -5,15 +5,11 @@
     BATCH_HIS_READ_SCHEMA,
     BATCH_HIS_DELETE_SCHEMA,
     BATCH_CREATE_SCHEMA,
-<<<<<<< HEAD
     BATCH_UPDATE_SCHEMA,
     BATCH_DELETE_BY_ID_SCHEMA,
     BATCH_DELETE_BY_FILTER_SCHEMA,
     BATCH_HIS_READ_BY_FILTER_SCHEMA,
     BATCH_UPDATE_BY_FILTER_SCHEMA
-=======
-    BATCH_UPDATE_SCHEMA
->>>>>>> 10a24baa
 } = require("../../utils/evaluator");
 const HisWritePayload = require("../../utils/hisWritePayload");
 const { sleep } = require("../../utils/tools");
@@ -616,9 +612,19 @@
 }
 
 /**
-<<<<<<< HEAD
- * Perform an update requesting using batch functionality. The request are batched based on the number
- * of entities given.
+ * Perform a create request using batch functionality. The request are batched based on the number of entities given.
+ * @param entities Entities to be created.
+ * @param options A Object defining batch configurations to be used. See README.md for more information.
+ * @returns {Promise<*>}
+ */
+async function create(entities, options={}) {
+    await BATCH_CREATE_SCHEMA.validate(options);
+    options = deriveFromDefaults(this.clientOptions.batch.create, options);
+    return this.performOpInBatch("create", [[...entities]], options);
+}
+
+/**
+ * Perform a update requesting using batch functionality. The request are batched based on the number of entities given.
  * @param entities Entities and respective tags to be updated.
  * @param options A Object defining batch configuration to be used. See README.md for more information.
  * @returns {Promise<*>}
@@ -626,7 +632,6 @@
 async function update(entities, options={}) {
     await BATCH_UPDATE_SCHEMA.validate(options);
     options = deriveFromDefaults(this.clientOptions.batch.update, options);
-
     return this.performOpInBatch("update", [[...entities]], options);
 }
 
@@ -756,29 +761,6 @@
     }
 
     return this.performOpInBatch("update", [updatePayload], options);
-=======
- * Perform a create request using batch functionality. The request are batched based on the number of entities given.
- * @param entities Entities to be created.
- * @param options A Object defining batch configurations to be used. See README.md for more information.
- * @returns {Promise<*>}
- */
-async function create(entities, options={}) {
-    await BATCH_CREATE_SCHEMA.validate(options);
-    options = deriveFromDefaults(this.clientOptions.batch.create, options);
-    return this.performOpInBatch("create", [[...entities]], options);
-}
-
-/**
- * Perform a update requesting using batch functionality. The request are batched based on the number of entities given.
- * @param entities Entities and respective tags to be updated.
- * @param options A Object defining batch configuration to be used. See README.md for more information.
- * @returns {Promise<*>}
- */
-async function update(entities, options={}) {
-    await BATCH_UPDATE_SCHEMA.validate(options);
-    options = deriveFromDefaults(this.clientOptions.batch.update, options);
-    return this.performOpInBatch("update", [[...entities]], options);
->>>>>>> 10a24baa
 }
 
 module.exports = {
@@ -787,13 +769,8 @@
     hisRead,
     hisDelete,
     create,
-<<<<<<< HEAD
-    update,
     deleteById,
     deleteByFilter,
     hisReadByFilter,
     updateByFilter
-=======
-    update
->>>>>>> 10a24baa
 };