const {
    deriveFromDefaults,
    PERFORM_OP_IN_BATCH_SCHEMA,
    BATCH_HIS_WRITE_SCHEMA,
    BATCH_HIS_READ_SCHEMA,
    BATCH_HIS_DELETE_SCHEMA,
<<<<<<< HEAD
    BATCH_CREATE_SCHEMA,
    BATCH_UPDATE_SCHEMA
=======
    BATCH_CREATE_SCHEMA
>>>>>>> b2b70d0f
} = require("../../utils/evaluator");
const HisWritePayload = require("../../utils/hisWritePayload");
const { sleep } = require("../../utils/tools");
const Hs = require("../../utils/haystack");

/**
 * Initialise a 2D empty array.
 * @param size Size of the 2D array.
 * @returns {*[]}
 */
function init2DArray(size) {
    const arr = [];
    for (let i = 0; i < size; i++) {
        arr.push([]);
    }

    return arr;
}

/**
 * Create a Iterator Object for the given payload.
 * @param op Operation to be performed. Only relevant for op "hisDelete".
 * @param payload Payload to be batched.
 * @param clientArgs Arguments to be grouped with the batched payload.
 * @param batchSize Maximum size of each batch. For Objects, it's the number of key-value pairs found in the Object
 *                  of each attribute specified in the Object. For Arrays, its number of elements.
 * @param transformer A transformer for the batched arguments.
 * @returns {{p1, hasMore: (function(): boolean), getNext}}
 */
function createBatchIterator(op, payload, clientArgs, batchSize, transformer) {
    let hasMore, getNext, p1;
    if (Array.isArray(payload)) {
        getNext = () => {
            const next = payload.splice(0, batchSize);
            if (op === "hisDelete") {
                // special case due to the arguments required
                return {
                    next: transformer(next),
                    size: next.length
                };
            } else {
                return {
                    next: [transformer(next), ...clientArgs],
                    size: next.length
                };
            }
        };
        hasMore = () => payload.length > 0;

        if (this.isProgressEnabled) {
            p1 = this.progressCreate(payload.length);
        }
    } else if (typeof payload === "object") {
        const payloadKeys = Object.keys(payload);
        const keyValueLength = payloadKeys.map((key) => Object.keys(payload[key]).length);
        let currKeyIndex = 0;
        getNext = () => {
            // get next set using batchSize as maximum number of rows, not inclusive of the key
            const next = {};
            let totalRows = 0;
            let currKey = payloadKeys[currKeyIndex];
            while (totalRows < batchSize && currKeyIndex < payloadKeys.length) {
                const currKeyEntries = Object.entries(payload[currKey]);
                const keyValueStartFrom = keyValueLength[currKeyIndex];
                if (currKeyEntries.length > (batchSize - totalRows) || keyValueStartFrom !== Object.keys(payload[currKey]).length) {
                    // take part of the set
                    const partTake = batchSize - totalRows;

                    if (next[currKey] === undefined) {
                        next[currKey] = {};
                    }

                    for (let i = keyValueStartFrom; i < partTake; i++) {
                        next[currKey][currKeyEntries[i][0]] = currKeyEntries[i][1];
                    }
                    keyValueLength[currKeyIndex] -= partTake;
                    totalRows += partTake;

                    if (keyValueLength[currKeyIndex] === 0) {
                        currKeyIndex++;
                        currKey = payloadKeys[currKeyIndex];
                    }
                } else {
                    next[currKey] = payload[currKey];
                    keyValueLength[currKeyIndex] = 0;
                    totalRows += currKeyEntries.length;
                    currKeyIndex++;
                    currKey = payloadKeys[currKeyIndex];
                }
            }

            return {
                next: [transformer(next), ...clientArgs],
                size: totalRows
            };
        }
        hasMore = () => currKeyIndex !== payloadKeys.length && keyValueLength[currKeyIndex] !== 0;

        if (this.isProgressEnabled) {
            p1 = this.progressCreate(Object.keys(payload).length);
        }
    } else {
        throw new Error("First element of parameter should be of type Array or Object");
    }

    return { hasMore, getNext, p1 };
}

/**
 * Create a request with success and error handlers.
 * @param op Client function to be performed.
 * @param args Arguments to be called for the client operation.
 * @param result Result Object to append success or error responses to.
 * @param returnResult If true, append the result of the operation to result.success. Do nothing otherwise.
 * @returns {Promise<unknown>}
 */
function createBatchRequest(op, args, result, returnResult) {
    return new Promise(async (resolve) => {
        try {
            const res = await this[op](...args);
            if (returnResult) {
                result.success.push(res);
            }
        } catch (error) {
            result.errors.push({
                error: error.message,
                args
            });
        } finally {
            resolve();
        }
    });
}

/**
 * Perform a WideSky client operation in batches or in parallel.
 * @param op Function to be called on the client instance.
 * @param args An Array of arguments to be passed to the client. The first index must be the batch'able payload.
 * @param options A Object of options available to configure the operation. These include:
 *                - batchSize: Size of each batch sent to API server. For a payload of type Object, this is the \
 *                             number of keys.
 *                - batchDelay: Delay in milliseconds between the completion of a request and the next request to be
 *                              made.
 *                - parallel: Number of batched requests to run in parallel.
 *                - parallelDelay: Delay in milliseconds between each set of parallel requests.
 *                - returnResult: Enable or disable returning the result of the queries sent.
 *                - transformer: A function to transform the payload to be passed to the client operation.
 */
async function performOpInBatch(op, args, options={}) {
    // evaluate options
    await PERFORM_OP_IN_BATCH_SCHEMA.validate(options);
    const {
        batchSize,
        batchDelay,
        returnResult,
        parallel,
        parallelDelay
    } = deriveFromDefaults(this.clientOptions.performOpInBatch, options);

    let { transformer } = options;
    if (transformer == null) {
        // no transformation
        transformer = (val) => val;
    }

    // Evaluate given args to be batched
    if (!Array.isArray(args) || args.length === 0) {
        throw new Error("args parameter must be an array consisting of at least the payload to be batched");
    }
    const payload = args[0];
    const clientArgs = args.slice(1);
    const result = {
        errors: [],
        success: []
    };
    const { getNext, hasMore, p1 } = createBatchIterator.call(this, op, payload, clientArgs, batchSize, transformer);
    if (!hasMore()) {
        return result;
    }

    let added = 0;
    while (hasMore()) {
        let sizeTotal = 0;
        const requests = [];

        // queue parallel requests
        for (let i = 0; i < parallel && hasMore(); i++) {
            const { next, size } = getNext();
            sizeTotal += size;
            requests.push(createBatchRequest.call(this, op, next, result, returnResult));
            if (batchDelay > 0) {
                await sleep(batchDelay);
            }
        }
        await Promise.all(requests);

        if (this.isProgressEnabled) {
            p1[this.clientOptions.progress.update](added += sizeTotal);
        }

        if (parallelDelay > 0)  {
            await sleep(parallelDelay);
        }
    }

    return result;
}

/**
 * Perform a hisWrite operation using batch functionality.
 * @param hisWriteData HisWrite data to be sent. Can be the raw hisWrite payload or an instance of HisWritePayload.
 * @param options A Object defining batch configurations to be used. See README.md for more information.
 *                Option batchSize is determined by the maximum number of time series rows to be sent. The rows are
 *                defined as the time series for each entity.
 * @returns {Promise<*>}
 */
async function hisWrite(hisWriteData, options={}) {
    if (!["Object", "HisWritePayload"].includes(hisWriteData.constructor.name)) {
        throw new Error("parameter hisWriteData must be of type Object");
    }

    await BATCH_HIS_WRITE_SCHEMA.validate(options);

    let data;
    if (hisWriteData instanceof HisWritePayload) {
        data = hisWriteData.payload;
    } else {
        data = hisWriteData;
    }
    options = deriveFromDefaults(this.clientOptions.batch.hisWrite, options);

    return this.performOpInBatch(
        "hisWrite",
        [data],
        options
    );
}

/**
 * Perform a history read request using batch functionality.
 * @param   ids Entities to read.
 * @param   from Haystack read range or a Date Object representing where to grab historical data from.
 * @param   to  Date Object representing where to grab historical data to (not inclusive).
 * @param   options A Object defining batch configurations to be used. See README.md for more information.
 *                  Option batchSize is determined by the number of ids to perform a hisRead for.
 * @returns A 2D array of time series data in the order of ids queried.
 */
async function hisRead(ids, from, to, options={}) {
    await BATCH_HIS_READ_SCHEMA.validate(options);
    options = deriveFromDefaults(this.clientOptions.batch.hisRead, options);

    const {
        success: data,
        errors
    } = await this.performOpInBatch(
        "hisRead",
        [[...ids], from, to, options.batchSize],
        {
            ...options,
            returnResult: true
        }
    );

    // process hisRead data
    const resultByEntity = init2DArray(ids.length);
    for (let i = 0; i < data.length; i++) {
        const res = data[i];
        if (ids.length === 1 || options.batchSize === 1) {
            resultByEntity[i] = res.rows;
        } else {
            // issues found with rows not being sorted by their respective time stamp
            // when doing multi hisRead
            const sortedRows = res.rows.sort((rowA, rowB) => {
                const timeA = Date.parse(Hs.removePrefix(rowA.ts));
                const timeB = Date.parse(Hs.removePrefix(rowB.ts));

                if (timeA > timeB) {
                    return 1;
                } else if (timeA < timeB) {
                    return -1;
                } else {
                    return 0;
                }
            });

            for (const row of sortedRows) {
                const { ts } = row;
                for (const [vId, val] of Object.entries(row)) {
                    if (vId === "ts") {
                        continue;
                    }

                    const index = Number(vId.slice(1));
                    resultByEntity[index].push({ts, val});
                }
            }
        }
    }

    return {
        success: resultByEntity,
        errors: errors
    };
}

/**
 * Perform a create request using batch functionality. The request are batched based on the number of entities given.
 * @param entities Entities to be created.
 * @param options A Object defining batch configurations to be used. See README.md for more information.
 * @returns {Promise<*>}
 */
async function create(entities, options={}) {
    await BATCH_CREATE_SCHEMA.validate(options);
    options = deriveFromDefaults(this.clientOptions.batch.create, options);
    return this.performOpInBatch("create", [[...entities]], options);
}

/**
 * Find the number of rows between the given times timeStart and timeEnd.
 * @param data Data to search within.
 * @param timeStart Starting epoch time range.
 * @param timeEnd Ending epoch time range.
 * @returns {number} Number of time series rows found.
 */
function rowsBetweenRange(data, timeStart, timeEnd) {
    let i = 0;
    let count = 0;
    const getDate = (ts) => Date.parse(Hs.removePrefix(ts));
    while (data[i] && getDate(data[i].ts) < timeStart) {
        i++;
    }

    if (data[i] === undefined) {
        // found start point exceeds data sets endpoint. No data between time range
        return 0;
    }

    for (; i < data.length; i++) {
        if (data[i] === undefined || getDate(data[i].ts) > timeEnd) {
            break;
        }
        count++;
    }

    return count;
}

/**
 * Get the end time in the data set that has at most the given batchSize records.
 * @param dataSet Data set to search in.
 * @param grabFromIndex A start index to signify what will be batched next.
 * @param batchSize Maximum number of time series data that can be deleted.
 * @returns {number|null} The index of the endRange time found. If data set is empty, null is returned.
 */
function endTimeRange(dataSet, grabFromIndex, batchSize) {
    if (dataSet.length === 0 || grabFromIndex >= dataSet.length) {
        return null;
    }

    let i = grabFromIndex;
    while (i < dataSet.length - 1 && i - grabFromIndex + 1 < batchSize) {
        i++;
    }

    if (i > dataSet.length - 1) {
        // gone over. Select the end
        i = dataSet.length - 1
    }

    return Date.parse(Hs.removePrefix(dataSet[i].ts));
}

/**
 * Find the time for which either the maximum number of time series rows are deleted or the batchSize of rows has been
 * reached.
 * @param timeRanges Array of Objects with property "endRange".
 * @param dataSet Data to search for the number of time series to be deleted from.
 * @param grabFrom Time stamp to grab from.
 * @param batchSize Maximum size of each batch.
 * @returns {{endRange, deleteRowCounts: number}} Return endRange to delete till and the number of rows to delete from
 *                                                each data set.
 */
function getMinIndex(timeRanges, dataSet, grabFrom, batchSize) {
    const sortByRange = timeRanges
        .filter((range) => range !== null)
        .sort((rangeA, rangeB) => {
            if (rangeA < rangeB) {
                return -1;
            } else if (rangeA > rangeB) {
                return 1;
            } else {
                return 0;
            }
        });

    let curMax, endRange, deleteRowCounts;
    for (let i = 0; i < sortByRange.length; i++) {
        if (curMax === undefined) {
            endRange = sortByRange[i];
            deleteRowCounts = dataSet
                .map((data) => rowsBetweenRange(data, grabFrom, sortByRange[i]));
            curMax = Math.max(...deleteRowCounts);
            if (curMax > batchSize) {
                // this ain't it chief
                curMax = undefined;
                continue;
            } else if (curMax === batchSize) {
                // already at maximum batch size
                break;
            } else {
                continue;
            }
        }

        const getDataCount = dataSet.map((data) =>
            rowsBetweenRange(data, grabFrom, sortByRange[i]));
        const maxDataCount = Math.max(...getDataCount);
        if (maxDataCount === batchSize) {
            // we're at max
            deleteRowCounts = getDataCount;
            curMax = maxDataCount;
            endRange = sortByRange[i];
            break;
        } else if (batchSize >= maxDataCount && maxDataCount > curMax ) {
            deleteRowCounts = getDataCount;
            curMax = maxDataCount;
            endRange = sortByRange[i];
        }
    }

    return { endRange, deleteRowCounts };
}
/**
 * Determine if all time series data has been accounted for.
 * @returns {boolean} True if there is more data to work with. False if not.
 */
function allAccountedFor(data, recordIndexes) {
    for (let i = 0; i < recordIndexes.length; i++) {
        if (data[i].length > recordIndexes[i]) {
            return false;
        }
    }

    return true;
}

/**
 * Find the earliest time range in the historical data.
 * @param data Data to search within.
 * @returns {Date} Date of the earlier time series found.
 */
function findStartTime(data) {
    let startTime = null;
    for (const dataSet of data) {
        if (dataSet.length > 0) {
            if (startTime === null) {
                startTime = Date.parse(Hs.removePrefix(dataSet[0].ts));
                continue;
            }
            const firstTime = Date.parse(Hs.removePrefix(dataSet[0].ts));
            if (firstTime < startTime) {
                startTime = firstTime;
            }
        }
    }

    return new Date(startTime);
}

/**
 * Create hisDelete time ranges to remove all the data given and append them to the given batch.
 * @param data Data to create time ranges for.
 * @param ids Entity IDs for who their data will be deleted.
 * @param batch The current batch to append hisDelete arguments to.
 * @param batchSize The maximum number of time series rows to be deleted per hisDelete range.
 * @param startTime The earliest time to be deleted.
 * @param timeEnd The requested end time range.
 */
function createTimeRanges(data, ids, batch, batchSize, startTime, timeEnd) {
    let grabFrom = startTime;
    const recordIndexes = new Array(ids.length).fill(0);
    while (!allAccountedFor(data, recordIndexes)) {
        const timeRanges = recordIndexes.map((_, index) =>
            endTimeRange(data[index], recordIndexes[index], batchSize));
        const { endRange, deleteRowCounts} = getMinIndex(timeRanges, data, grabFrom.valueOf(), batchSize);
        // ensure time range is inclusive of data to be deleted (i.e. +1ms)
        const grabTo = new Date(endRange + 1);
        if (grabTo.getTime() > timeEnd.getTime()) {
            // end of the line
            batch.push([ids, `s:${grabFrom.toISOString()},${timeEnd.toISOString()}`]);
            break;
        } else {
            batch.push([ids, `s:${grabFrom.toISOString()},${grabTo.toISOString()}`]);
        }

        grabFrom = grabTo;

        // update starting indexes
        for (let i = 0; i < recordIndexes.length; i++) {
            if (deleteRowCounts[i] !== 0) {
                recordIndexes[i] += deleteRowCounts[i];
            }
        }
    }
}

/**
 * Perform a history delete request using batch functionality. A hisRead will be performed for the ids and range given
 * to determine how the hisDelete ranges should be split to have at most options.batchSize time series rows deleted.
 * The option batchSizeEntity will also impact the number of entities involved when performing a hisRead operation.
 * @param ids An array of point entity UUIDs for the delete operations or a single string. These will be batched by
 *            options.batchSizeEntity.
 * @param range A valid hisRead range string. End range is not inclusive.
 * @param options A Object defining batch configurations to be used. See README.md for more information.
 *                Option batchSize is determined by the maximum number of time series rows to be deleted across
 *                all ids given.
 * @returns {Promise<void>}
 */
async function hisDelete(ids, range, options={}) {
    await BATCH_HIS_DELETE_SCHEMA.validate(options);
    options = deriveFromDefaults(this.clientOptions.batch.hisDelete, options);
    const { batchSize, batchSizeEntity } = options;

    // validate hisRead range given
    if (!range.includes(",")) {
        throw new Error("'range' parameter is not a valid hisRead range");
    }
    const [timeStart, timeEnd] = range.split(",")
        .map((timeStr) => new Date(Date.parse(timeStr.trim())));
    if (isNaN(timeStart) || isNaN(timeEnd)) {
        throw new Error("'range' parameter is not a valid hisRead range");
    }

    // Create batch of ids
    let idsAsBatch = [];
    if (ids.length > batchSizeEntity) {
        const idsCopy = [...ids];
        while (idsCopy.length) {
            idsAsBatch.push(idsCopy.splice(0, batchSizeEntity));
        }
    } else {
        idsAsBatch.push(ids);
    }

    const errorsEncountered = [];
    // Create time range batches in terms of each batch of ids
    const batches = init2DArray(idsAsBatch.length);
    for (let i = 0; i < idsAsBatch.length; i++) {
        let idsInBatch = idsAsBatch[i];
        const { success: data, errors } = await this.batch.hisRead(idsInBatch, timeStart, timeEnd);
        if (errors.length) {
            // pass the errors encountered to the user
            for (const error of errors) {
                errorsEncountered.push(error);
            }

            // purge the ids for which a hisRead could not be performed on
            const oldIdsInBatch = [...idsInBatch];
            idsInBatch = [];
            for (let i = 0; i < data.length; i++) {
                if (data[i].length !== 0) {
                    idsInBatch.push(oldIdsInBatch[i]);
                }
            }
        }

        if (data.filter((dataSet) => dataSet.length > 0).length === 0) {
            // no data to delete
            continue;
        }

        createTimeRanges(
            data,
            idsInBatch,
            batches[i],
            batchSize,
            findStartTime(data),
            timeEnd
        );
    }

    if (batches.filter((idBatch) => idBatch.length > 0).length === 0) {
        return {
            success: [],
            errors: errorsEncountered
        };
    }

    const batchFlattened = [];
    for (const idBatch of batches) {
        for (const batchForIds of idBatch) {
            batchFlattened.push(batchForIds);
        }
    }

    const opResult = await this.performOpInBatch(
        "hisDelete",
        [batchFlattened],
        {
            ...options,
            batchSize: 1,           // batches are based on the time ranges to be deleted
            transformer: (batch) => batch[0]
        }
    );

    // join the result with any errors encountered
    return {
        success: opResult.success,
        errors: [...errorsEncountered, ...opResult.errors]
    };
}

/**
 * Perform a create request using batch functionality. The request are batched based on the number of entities given.
 * @param entities Entities to be created.
 * @param options A Object defining batch configurations to be used. See README.md for more information.
 * @returns {Promise<*>}
 */
async function create(entities, options={}) {
    await BATCH_CREATE_SCHEMA.validate(options);
    options = deriveFromDefaults(this.clientOptions.batch.create, options);

    return this.performOpInBatch("create", [[...entities]], options);
}

/**
 * Perform a update requesting using batch functionality. The request are batched based on the number of entities given.
 * @param entities Entities and respective tags to be updated.
 * @param options A Object defining batch configuration to be used. See README.md for more information.
 * @returns {Promise<*>}
 */
async function update(entities, options={}) {
    await BATCH_UPDATE_SCHEMA.validate(options);
    options = deriveFromDefaults(this.clientOptions.batch.update, options);

    return this.performOpInBatch("update", [[...entities]], options);
}

module.exports = {
    performOpInBatch,
    hisWrite,
    hisRead,
<<<<<<< HEAD
    hisDelete,
    create,
    update
=======
    create,
    hisDelete
>>>>>>> b2b70d0f
};<|MERGE_RESOLUTION|>--- conflicted
+++ resolved
@@ -4,12 +4,8 @@
     BATCH_HIS_WRITE_SCHEMA,
     BATCH_HIS_READ_SCHEMA,
     BATCH_HIS_DELETE_SCHEMA,
-<<<<<<< HEAD
     BATCH_CREATE_SCHEMA,
     BATCH_UPDATE_SCHEMA
-=======
-    BATCH_CREATE_SCHEMA
->>>>>>> b2b70d0f
 } = require("../../utils/evaluator");
 const HisWritePayload = require("../../utils/hisWritePayload");
 const { sleep } = require("../../utils/tools");
@@ -316,18 +312,6 @@
 }
 
 /**
- * Perform a create request using batch functionality. The request are batched based on the number of entities given.
- * @param entities Entities to be created.
- * @param options A Object defining batch configurations to be used. See README.md for more information.
- * @returns {Promise<*>}
- */
-async function create(entities, options={}) {
-    await BATCH_CREATE_SCHEMA.validate(options);
-    options = deriveFromDefaults(this.clientOptions.batch.create, options);
-    return this.performOpInBatch("create", [[...entities]], options);
-}
-
-/**
  * Find the number of rows between the given times timeStart and timeEnd.
  * @param data Data to search within.
  * @param timeStart Starting epoch time range.
@@ -631,7 +615,6 @@
 async function create(entities, options={}) {
     await BATCH_CREATE_SCHEMA.validate(options);
     options = deriveFromDefaults(this.clientOptions.batch.create, options);
-
     return this.performOpInBatch("create", [[...entities]], options);
 }
 
@@ -644,7 +627,6 @@
 async function update(entities, options={}) {
     await BATCH_UPDATE_SCHEMA.validate(options);
     options = deriveFromDefaults(this.clientOptions.batch.update, options);
-
     return this.performOpInBatch("update", [[...entities]], options);
 }
 
@@ -652,12 +634,7 @@
     performOpInBatch,
     hisWrite,
     hisRead,
-<<<<<<< HEAD
     hisDelete,
     create,
     update
-=======
-    create,
-    hisDelete
->>>>>>> b2b70d0f
 };