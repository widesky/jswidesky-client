const {
    deriveFromDefaults,
    PERFORM_OP_IN_BATCH_SCHEMA,
    BATCH_HIS_WRITE_SCHEMA,
    BATCH_HIS_READ_SCHEMA,
    BATCH_HIS_DELETE_SCHEMA,
    BATCH_CREATE_SCHEMA,
    BATCH_UPDATE_SCHEMA,
    BATCH_DELETE_BY_ID_SCHEMA,
    BATCH_DELETE_BY_FILTER_SCHEMA,
    BATCH_HIS_READ_BY_FILTER_SCHEMA,
    BATCH_UPDATE_BY_FILTER_SCHEMA,
    BATCH_HIS_DELETE_BY_FILTER_SCHEMA
} = require("../../utils/evaluator");
const HisWritePayload = require("../../utils/hisWritePayload");
const { sleep } = require("../../utils/tools");
const Hs = require("../../utils/haystack");
const EntityCriteria = require("../../utils/EntityCriteria");

/**
 * Initialise a 2D empty array.
 * @param size Size of the 2D array.
 * @returns {*[]}
 */
function init2DArray(size) {
    const arr = [];
    for (let i = 0; i < size; i++) {
        arr.push([]);
    }

    return arr;
}

/**
 * Create a Iterator Object for the given payload.
 * @param op Operation to be performed. Only relevant for op "hisDelete".
 * @param payload Payload to be batched.
 * @param clientArgs Arguments to be grouped with the batched payload.
 * @param batchSize Maximum size of each batch. For Objects, it's the number of key-value pairs found in the Object
 *                  of each attribute specified in the Object. For Arrays, its number of elements.
 * @param transformer A transformer for the batched arguments.
 * @returns {{p1, hasMore: (function(): boolean), getNext}}
 */
function createBatchIterator(op, payload, clientArgs, batchSize, transformer) {
    let hasMore, getNext, p1;
    if (Array.isArray(payload)) {
        getNext = () => {
            const next = payload.splice(0, batchSize);
            if (op === "hisDelete") {
                // special case due to the arguments required
                return {
                    next: transformer(next),
                    size: next.length
                };
            } else {
                return {
                    next: [transformer(next), ...clientArgs],
                    size: next.length
                };
            }
        };
        hasMore = () => payload.length > 0;

        if (this.isProgressEnabled) {
            p1 = this.progressCreate(payload.length);
        }
    } else if (typeof payload === "object") {
        const payloadKeys = Object.keys(payload);
        const keyValueLength = payloadKeys.map((key) => Object.keys(payload[key]).length);
        let currKeyIndex = 0;
        getNext = () => {
            // get next set using batchSize as maximum number of rows, not inclusive of the key
            const next = {};
            let totalRows = 0;
            let currKey = payloadKeys[currKeyIndex];
            while (totalRows < batchSize && currKeyIndex < payloadKeys.length) {
                const currKeyEntries = Object.entries(payload[currKey]);
                const keyValueStartFrom = keyValueLength[currKeyIndex];
                if (currKeyEntries.length > (batchSize - totalRows) || keyValueStartFrom !== Object.keys(payload[currKey]).length) {
                    // take part of the set
                    const partTake = batchSize - totalRows;

                    if (next[currKey] === undefined) {
                        next[currKey] = {};
                    }

                    for (let i = keyValueStartFrom; i < partTake; i++) {
                        next[currKey][currKeyEntries[i][0]] = currKeyEntries[i][1];
                    }
                    keyValueLength[currKeyIndex] -= partTake;
                    totalRows += partTake;

                    if (keyValueLength[currKeyIndex] === 0) {
                        currKeyIndex++;
                        currKey = payloadKeys[currKeyIndex];
                    }
                } else {
                    next[currKey] = payload[currKey];
                    keyValueLength[currKeyIndex] = 0;
                    totalRows += currKeyEntries.length;
                    currKeyIndex++;
                    currKey = payloadKeys[currKeyIndex];
                }
            }

            return {
                next: [transformer(next), ...clientArgs],
                size: totalRows
            };
        }
        hasMore = () => currKeyIndex !== payloadKeys.length && keyValueLength[currKeyIndex] !== 0;

        if (this.isProgressEnabled) {
            p1 = this.progressCreate(Object.keys(payload).length);
        }
    } else {
        throw new Error("First element of parameter should be of type Array or Object");
    }

    return { hasMore, getNext, p1 };
}

/**
 * Create a request with success and error handlers.
 * @param op Client function to be performed.
 * @param args Arguments to be called for the client operation.
 * @param result Result Object to append success or error responses to.
 * @param returnResult If true, append the result of the operation to result.success. Do nothing otherwise.
 * @returns {Promise<unknown>}
 */
function createBatchRequest(op, args, result, returnResult) {
    return new Promise(async (resolve) => {
        try {
            const res = await this[op](...args);
            if (returnResult) {
                result.success.push(res);
            }
        } catch (error) {
            result.errors.push({
                error: error.message,
                args: [op, ...args]
            });
        } finally {
            resolve();
        }
    });
}

/**
 * Perform a WideSky client operation in batches or in parallel.
 * @param op Function to be called on the client instance.
 * @param args An Array of arguments to be passed to the client. The first index must be the batch'able payload.
 * @param options A Object of options available to configure the operation. These include:
 *                - batchSize: Size of each batch sent to API server. For a payload of type Object, this is the \
 *                             number of keys.
 *                - batchDelay: Delay in milliseconds between the completion of a request and the next request to be
 *                              made.
 *                - parallel: Number of batched requests to run in parallel.
 *                - parallelDelay: Delay in milliseconds between each set of parallel requests.
 *                - returnResult: Enable or disable returning the result of the queries sent.
 *                - transformer: A function to transform the payload to be passed to the client operation.
 */
async function performOpInBatch(op, args, options={}) {
    // evaluate options
    await PERFORM_OP_IN_BATCH_SCHEMA.validate(options);
    const {
        batchSize,
        batchDelay,
        returnResult,
        parallel,
        parallelDelay
    } = deriveFromDefaults(this.clientOptions.performOpInBatch, options);

    let { transformer } = options;
    if (transformer == null) {
        // no transformation
        transformer = (val) => val;
    }

    // Evaluate given args to be batched
    if (!Array.isArray(args) || args.length === 0) {
        throw new Error("args parameter must be an array consisting of at least the payload to be batched");
    }
    const payload = args[0];
    const clientArgs = args.slice(1);
    const result = {
        errors: [],
        success: []
    };
    const { getNext, hasMore, p1 } = createBatchIterator.call(this, op, payload, clientArgs, batchSize, transformer);
    if (!hasMore()) {
        return result;
    }

    let added = 0;
    while (hasMore()) {
        let sizeTotal = 0;
        const requests = [];

        // queue parallel requests
        for (let i = 0; i < parallel && hasMore(); i++) {
            const { next, size } = getNext();
            sizeTotal += size;
            requests.push(createBatchRequest.call(this, op, next, result, returnResult));
            if (batchDelay > 0) {
                await sleep(batchDelay);
            }
        }
        await Promise.all(requests);

        if (this.isProgressEnabled) {
            p1[this.clientOptions.progress.update](added += sizeTotal);
        }

        if (parallelDelay > 0)  {
            await sleep(parallelDelay);
        }
    }

    return result;
}

/**
 * Perform a hisWrite operation using batch functionality.
 * @param hisWriteData HisWrite data to be sent. Can be the raw hisWrite payload or an instance of HisWritePayload.
 * @param options A Object defining batch configurations to be used. See README.md for more information.
 *                Option batchSize is determined by the maximum number of time series rows to be sent. The rows are
 *                defined as the time series for each entity.
 * @returns {Promise<*>}
 */
async function hisWrite(hisWriteData, options={}) {
    if (!["Object", "HisWritePayload"].includes(hisWriteData.constructor.name)) {
        throw new Error("parameter hisWriteData must be of type Object");
    }

    await BATCH_HIS_WRITE_SCHEMA.validate(options);

    let data;
    if (hisWriteData instanceof HisWritePayload) {
        data = hisWriteData.payload;
    } else {
        data = hisWriteData;
    }
    options = deriveFromDefaults(this.clientOptions.batch.hisWrite, options);

    return this.performOpInBatch(
        "hisWrite",
        [data],
        options
    );
}

/**
 * Perform a history read request using batch functionality.
 * @param   ids Entities to read.
 * @param   from Haystack read range or a Date Object representing where to grab historical data from.
 * @param   to  Date Object representing where to grab historical data to (not inclusive).
 * @param   options A Object defining batch configurations to be used. See README.md for more information.
 *                  Option batchSize is determined by the number of ids to perform a hisRead for.
 * @returns A 2D array of time series data in the order of ids queried.
 */
async function hisRead(ids, from, to, options={}) {
    await BATCH_HIS_READ_SCHEMA.validate(options);
    options = deriveFromDefaults(this.clientOptions.batch.hisRead, options);

    const {
        success: data,
        errors
    } = await this.performOpInBatch(
        "hisRead",
        [[...ids], from, to, options.batchSize],
        {
            ...options,
            returnResult: true
        }
    );

    // process hisRead data
    const resultByEntity = init2DArray(ids.length);
    for (let i = 0; i < data.length; i++) {
        const res = data[i];
        if (ids.length === 1 || options.batchSize === 1) {
            resultByEntity[i] = res.rows;
        } else {
            // issues found with rows not being sorted by their respective time stamp
            // when doing multi hisRead
            const sortedRows = res.rows.sort((rowA, rowB) => {
                const timeA = Date.parse(Hs.removePrefix(rowA.ts));
                const timeB = Date.parse(Hs.removePrefix(rowB.ts));

                if (timeA > timeB) {
                    return 1;
                } else if (timeA < timeB) {
                    return -1;
                } else {
                    return 0;
                }
            });

            for (const row of sortedRows) {
                const { ts } = row;
                for (const [vId, val] of Object.entries(row)) {
                    if (vId === "ts") {
                        continue;
                    }

                    const index = Number(vId.slice(1));
                    resultByEntity[index].push({ts, val});
                }
            }
        }
    }

    return {
        success: resultByEntity,
        errors: errors
    };
}

/**
 * Find the number of rows between the given times timeStart and timeEnd.
 * @param data Data to search within.
 * @param timeStart Starting epoch time range.
 * @param timeEnd Ending epoch time range.
 * @returns {number} Number of time series rows found.
 */
function rowsBetweenRange(data, timeStart, timeEnd) {
    let i = 0;
    let count = 0;
    const getDate = (ts) => Date.parse(Hs.removePrefix(ts));
    while (data[i] && getDate(data[i].ts) < timeStart) {
        i++;
    }

    if (data[i] === undefined) {
        // found start point exceeds data sets endpoint. No data between time range
        return 0;
    }

    for (; i < data.length; i++) {
        if (data[i] === undefined || getDate(data[i].ts) > timeEnd) {
            break;
        }
        count++;
    }

    return count;
}

/**
 * Get the end time in the data set that has at most the given batchSize records.
 * @param dataSet Data set to search in.
 * @param grabFromIndex A start index to signify what will be batched next.
 * @param batchSize Maximum number of time series data that can be deleted.
 * @returns {number|null} The index of the endRange time found. If data set is empty, null is returned.
 */
function endTimeRange(dataSet, grabFromIndex, batchSize) {
    if (dataSet.length === 0 || grabFromIndex >= dataSet.length) {
        return null;
    }

    let i = grabFromIndex;
    while (i < dataSet.length - 1 && i - grabFromIndex + 1 < batchSize) {
        i++;
    }

    if (i > dataSet.length - 1) {
        // gone over. Select the end
        i = dataSet.length - 1
    }

    return Date.parse(Hs.removePrefix(dataSet[i].ts));
}

/**
 * Find the time for which either the maximum number of time series rows are deleted or the batchSize of rows has been
 * reached.
 * @param timeRanges Array of Objects with property "endRange".
 * @param dataSet Data to search for the number of time series to be deleted from.
 * @param grabFrom Time stamp to grab from.
 * @param batchSize Maximum size of each batch.
 * @returns {{endRange, deleteRowCounts: number}} Return endRange to delete till and the number of rows to delete from
 *                                                each data set.
 */
function getMinIndex(timeRanges, dataSet, grabFrom, batchSize) {
    const sortByRange = timeRanges
        .filter((range) => range !== null)
        .sort((rangeA, rangeB) => {
            if (rangeA < rangeB) {
                return -1;
            } else if (rangeA > rangeB) {
                return 1;
            } else {
                return 0;
            }
        });

    let curMax, endRange, deleteRowCounts;
    for (let i = 0; i < sortByRange.length; i++) {
        if (curMax === undefined) {
            endRange = sortByRange[i];
            deleteRowCounts = dataSet
                .map((data) => rowsBetweenRange(data, grabFrom, sortByRange[i]));
            curMax = Math.max(...deleteRowCounts);
            if (curMax > batchSize) {
                // this ain't it chief
                curMax = undefined;
                continue;
            } else if (curMax === batchSize) {
                // already at maximum batch size
                break;
            } else {
                continue;
            }
        }

        const getDataCount = dataSet.map((data) =>
            rowsBetweenRange(data, grabFrom, sortByRange[i]));
        const maxDataCount = Math.max(...getDataCount);
        if (maxDataCount === batchSize) {
            // we're at max
            deleteRowCounts = getDataCount;
            curMax = maxDataCount;
            endRange = sortByRange[i];
            break;
        } else if (batchSize >= maxDataCount && maxDataCount > curMax ) {
            deleteRowCounts = getDataCount;
            curMax = maxDataCount;
            endRange = sortByRange[i];
        }
    }

    return { endRange, deleteRowCounts };
}
/**
 * Determine if all time series data has been accounted for.
 * @returns {boolean} True if there is more data to work with. False if not.
 */
function allAccountedFor(data, recordIndexes) {
    for (let i = 0; i < recordIndexes.length; i++) {
        if (data[i].length > recordIndexes[i]) {
            return false;
        }
    }

    return true;
}

/**
 * Find the earliest time range in the historical data.
 * @param data Data to search within.
 * @returns {Date} Date of the earlier time series found.
 */
function findStartTime(data) {
    let startTime = null;
    for (const dataSet of data) {
        if (dataSet.length > 0) {
            if (startTime === null) {
                startTime = Date.parse(Hs.removePrefix(dataSet[0].ts));
                continue;
            }
            const firstTime = Date.parse(Hs.removePrefix(dataSet[0].ts));
            if (firstTime < startTime) {
                startTime = firstTime;
            }
        }
    }

    return new Date(startTime);
}

/**
 * Create hisDelete time ranges to remove all the data given and append them to the given batch.
 * @param data Data to create time ranges for.
 * @param ids Entity IDs for who their data will be deleted.
 * @param batch The current batch to append hisDelete arguments to.
 * @param batchSize The maximum number of time series rows to be deleted per hisDelete range.
 * @param startTime The earliest time to be deleted.
 * @param timeEnd The requested end time range.
 */
function createTimeRanges(data, ids, batch, batchSize, startTime, timeEnd) {
    let grabFrom = startTime;
    const recordIndexes = new Array(ids.length).fill(0);
    while (!allAccountedFor(data, recordIndexes)) {
        const timeRanges = recordIndexes.map((_, index) =>
            endTimeRange(data[index], recordIndexes[index], batchSize));
        const { endRange, deleteRowCounts} = getMinIndex(timeRanges, data, grabFrom.valueOf(), batchSize);
        // ensure time range is inclusive of data to be deleted (i.e. +1ms)
        const grabTo = new Date(endRange + 1);
        if (grabTo.getTime() > timeEnd.getTime()) {
            // end of the line
            batch.push([ids, `s:${grabFrom.toISOString()},${timeEnd.toISOString()}`]);
            break;
        } else {
            batch.push([ids, `s:${grabFrom.toISOString()},${grabTo.toISOString()}`]);
        }

        grabFrom = grabTo;

        // update starting indexes
        for (let i = 0; i < recordIndexes.length; i++) {
            if (deleteRowCounts[i] !== 0) {
                recordIndexes[i] += deleteRowCounts[i];
            }
        }
    }
}

/**
 * Perform a history delete request using batch functionality. A hisRead will be performed for the ids and range given
 * to determine how the hisDelete ranges should be split to have at most options.batchSize time series rows deleted.
 * The option batchSizeEntity will also impact the number of entities involved when performing a hisRead operation.
 * @param ids An array of point entity UUIDs for the delete operations or a single string. These will be batched by
 *            options.batchSizeEntity.
 * @param start Starting timestamp to be deleted as a Date Object.
 * @param end Ending timestamp to be deleted as a Data Object (not inclusive).
 * @param options A Object defining batch configurations to be used. See README.md for more information.
 *                Option batchSize is determined by the maximum number of time series rows to be deleted across
 *                all ids given.
 * @returns {Promise<void>}
 */
async function hisDelete(ids, start, end, options={}) {
    await BATCH_HIS_DELETE_SCHEMA.validate(options);
    options = deriveFromDefaults(this.clientOptions.batch.hisDelete, options);
    const { batchSize, batchSizeEntity } = options;

    // Create batch of ids
    let idsAsBatch = [];
    if (ids.length > batchSizeEntity) {
        const idsCopy = [...ids];
        while (idsCopy.length) {
            idsAsBatch.push(idsCopy.splice(0, batchSizeEntity));
        }
    } else {
        idsAsBatch.push(ids);
    }

    const errorsEncountered = [];
    // Create time range batches in terms of each batch of ids
    const batches = init2DArray(idsAsBatch.length);
<<<<<<< HEAD
    for (let batchIndex = 0; batchIndex < idsAsBatch.length; batchIndex++) {
        const idsInBatch = idsAsBatch[batchIndex];
        const data = await this.batch.hisRead(ids, start, end);
        if (data.filter((dataSet) => dataSet.length > 0).length === 0) {
            // no data to delete
            return;
        }
=======
    for (let i = 0; i < idsAsBatch.length; i++) {
        let idsInBatch = idsAsBatch[i];
        const { success: data, errors } = await this.batch.hisRead(idsInBatch, timeStart, timeEnd);
        if (errors.length) {
            // pass the errors encountered to the user
            for (const error of errors) {
                errorsEncountered.push(error);
            }
>>>>>>> 359a6321

            // purge the ids for which a hisRead could not be performed on
            const oldIdsInBatch = [...idsInBatch];
            idsInBatch = [];
            for (let i = 0; i < data.length; i++) {
                if (data[i].length !== 0) {
                    idsInBatch.push(oldIdsInBatch[i]);
                }
            }
        }
<<<<<<< HEAD
        let grabFrom = startTime;
        const recordIndexes = new Array(ids.length).fill(0);

        // Create the time ranges to be batched for hisDeletion
        // const batches = [];
        const indexes = ids.map((_) => 0);
        while (!allAccountedFor(data, recordIndexes)) {
            const timeRanges = recordIndexes.map((_, index) =>
                endTimeRange(data[index], recordIndexes[index], batchSize));
            const minIndex = minWithIndex(timeRanges);
            // ensure time range is inclusive of data to be deleted (i.e. +1ms)
            const grabTo = new Date(timeRanges[minIndex].endRange + 1);

            if (grabTo.getTime() > end.getTime()) {
                // end of the line
                batches[batchIndex].push([idsInBatch, `s:${grabFrom.toISOString()},${end.toISOString()}`]);
                break;
            } else {
                batches[batchIndex].push([idsInBatch, `s:${grabFrom.toISOString()},${grabTo.toISOString()}`]);
            }
            grabFrom = grabTo;
=======
>>>>>>> 359a6321

        if (data.filter((dataSet) => dataSet.length > 0).length === 0) {
            // no data to delete
            continue;
        }

        createTimeRanges(
            data,
            idsInBatch,
            batches[i],
            batchSize,
            findStartTime(data),
            timeEnd
        );
    }

    if (batches.filter((idBatch) => idBatch.length > 0).length === 0) {
        return {
            success: [],
            errors: errorsEncountered
        };
    }

    const batchFlattened = [];
    for (const idBatch of batches) {
        for (const batchForIds of idBatch) {
            batchFlattened.push(batchForIds);
        }
    }

    const opResult = await this.performOpInBatch(
        "hisDelete",
        [batchFlattened],
        {
            ...options,
            batchSize: 1,           // batches are based on the time ranges to be deleted
            transformer: (batch) => batch[0]
        }
    );

    // join the result with any errors encountered
    return {
        success: opResult.success,
        errors: [...errorsEncountered, ...opResult.errors]
    };
}

/**
 * Perform a create request using batch functionality. The request are batched based on the number of entities given.
 * @param entities Entities to be created.
 * @param options A Object defining batch configurations to be used. See README.md for more information.
 * @returns {Promise<*>}
 */
async function create(entities, options={}) {
    await BATCH_CREATE_SCHEMA.validate(options);
    options = deriveFromDefaults(this.clientOptions.batch.create, options);
    return this.performOpInBatch("create", [[...entities]], options);
}

/**
 * Perform a update requesting using batch functionality. The request are batched based on the number of entities given.
 * @param entities Entities and respective tags to be updated.
 * @param options A Object defining batch configuration to be used. See README.md for more information.
 * @returns {Promise<*>}
 */
async function update(entities, options={}) {
    await BATCH_UPDATE_SCHEMA.validate(options);
    options = deriveFromDefaults(this.clientOptions.batch.update, options);
    return this.performOpInBatch("update", [[...entities]], options);
}

/**
 * Perform a deleteById operation using batch functionality. The request are batched based on the number of entities
 * given.
 * @param ids The id of each entity to be deleted.
 * @param options A Object defining batch configurations to be used. See README.md for more information.
 * @returns {Promise<*>}
 */
async function deleteById(ids, options={}) {
    await BATCH_DELETE_BY_ID_SCHEMA.validate(options);
    options = deriveFromDefaults(this.clientOptions.batch.deleteById, options);

    return this.performOpInBatch("deleteById", [[...ids]], options);
}

/**
 * Perform a deleteByFilter operation using batch functionality. The request are batched based on the number of entities
 * retrieved from the given filter and limit.
 * @param filter Filter to search for entities.
 * @param limit Limit to be imposed on the result of the given filter.
 * @param options A Object defining batch configurations to be used. See README.md for more information.
 * @returns {Promise<*>}
 */
async function deleteByFilter(filter, limit=0, options={}) {
    await BATCH_DELETE_BY_FILTER_SCHEMA.validate(options);
    options = deriveFromDefaults(this.clientOptions.batch.deleteByFilter, options);

    try {
        return this.performOpInBatch(
            "deleteById",
            [
                (await this.v2.find(filter, limit))
                    .map((entity) => Hs.getId(entity))
            ],
            options
        );
    } catch (error) {
        return {
            success: [],
            errors: [{
                error: error.message,
                args: ["v2.find", filter, limit]
            }]
        };
    }
}

/**
 * Perform a hisRead using a filter to select the entities with batch functionality.
 * @param filter Filter to search for entities.
 * @param from Haystack read range or a Date Object representing where to grab historical data from.
 * @param to  Date Object representing where to grab historical data to (not inclusive).
 * @param options A Object defining batch configurations to be used. See README.md for more information.
 * @returns {Promise<{success: *[], errors: [{args: (string|*)[], error}]}|*>}
 */
async function hisReadByFilter(filter, from, to, options={}) {
    await BATCH_HIS_READ_BY_FILTER_SCHEMA.validate(options);
    options = deriveFromDefaults(this.clientOptions.batch.hisReadByFilter, options);
    const { limit } = options;

    try {
        return this.batch.hisRead(
            (await this.v2.find(filter, limit))
                .map((entity) => Hs.getId(entity)),
            from,
            to,
            options
        );
    } catch (error) {
        return {
            success: [],
            errors: [{
                error: error.message,
                args: ["v2.find", filter, limit]
            }]
        };
    }
}

/**
 * Update the entities found in the filter by the given list of criteria using batch functionality.
 * @param filter Filter to search for entities.
 * @param criteriaList A list of EntityCriteria objects defining the criteria to match against.
 * @param options A Object defining batch configurations to be used. See README.md for more information.
 * @returns {Promise<{success: *[], errors: [{args: (string|*)[], error}]}|*>}
 */
async function updateByFilter(filter, criteriaList, options={}) {
    await BATCH_UPDATE_BY_FILTER_SCHEMA.validate(options);
    options = deriveFromDefaults(this.clientOptions.batch.updateByFilter, options);
    const { limit } = options;

    for (const criteria of criteriaList) {
        if (!(criteria instanceof EntityCriteria)) {
            throw new Error("Not class EntityCriteria");
        }
    }

    let entities;
    try {
        entities = await this.v2.find(filter, limit);
    } catch (error) {
        return {
            success: [],
            errors: [{
                error: error.message,
                args: ["v2.find", filter, limit]
            }]
        };
    }

    const updatePayload = [];
    for (const entity of entities) {
        const newEntity = {
            id: entity.id
        };
        for (const criteria of criteriaList) {
            if (criteria.isValid(entity)) {
                criteria.applyChanges(newEntity, entity);
            }
        }

        if (Object.keys(newEntity).length > 1) {
            updatePayload.push(newEntity);
        }
    }

    return this.performOpInBatch("update", [updatePayload], options);
}

/**
 * Perform a hisDelete using a filter to select the entities.
 * @param filter Filter to select the entities to be hisDelete'd.
 * @param start Starting timestamp to be deleted as a Date Object.
 * @param end Ending timestamp to be deleted as a Data Object (not inclusive).
 * @param options A Object defining batch configurations to be used. See README.md for more information.
 *                Option batchSize is determined by the maximum number of time series rows to be deleted across
 *                all ids given.
 * @returns {Promise<{success: *[], errors: [{args: (string|*)[], error}]}|*>}
 */
async function hisDeleteByFilter(filter, start, end, options={}) {
    await BATCH_HIS_DELETE_BY_FILTER_SCHEMA.validate(options);
    options = deriveFromDefaults(this.clientOptions.batch.hisDeleteByFilter, options);
    const { limit } = options;

    try {
        return this.batch.hisDelete(
            (await this.v2.find(filter, limit))
                .map((entity) => Hs.getId(entity)),
            start,
            end,
            options
        );
    } catch (error) {
        return {
            success: [],
            errors: [{
                error: error.message,
                args: ["v2.find", filter, limit]
            }]
        };
    }
}

module.exports = {
    performOpInBatch,
    hisWrite,
    hisRead,
    hisDelete,
    create,
    update,
    deleteById,
    deleteByFilter,
    hisReadByFilter,
    updateByFilter,
    hisDeleteByFilter
};<|MERGE_RESOLUTION|>--- conflicted
+++ resolved
@@ -538,24 +538,14 @@
     const errorsEncountered = [];
     // Create time range batches in terms of each batch of ids
     const batches = init2DArray(idsAsBatch.length);
-<<<<<<< HEAD
-    for (let batchIndex = 0; batchIndex < idsAsBatch.length; batchIndex++) {
-        const idsInBatch = idsAsBatch[batchIndex];
-        const data = await this.batch.hisRead(ids, start, end);
-        if (data.filter((dataSet) => dataSet.length > 0).length === 0) {
-            // no data to delete
-            return;
-        }
-=======
     for (let i = 0; i < idsAsBatch.length; i++) {
         let idsInBatch = idsAsBatch[i];
-        const { success: data, errors } = await this.batch.hisRead(idsInBatch, timeStart, timeEnd);
+        const { success: data, errors } = await this.batch.hisRead(idsInBatch, start, end);
         if (errors.length) {
             // pass the errors encountered to the user
             for (const error of errors) {
                 errorsEncountered.push(error);
             }
->>>>>>> 359a6321
 
             // purge the ids for which a hisRead could not be performed on
             const oldIdsInBatch = [...idsInBatch];
@@ -566,30 +556,6 @@
                 }
             }
         }
-<<<<<<< HEAD
-        let grabFrom = startTime;
-        const recordIndexes = new Array(ids.length).fill(0);
-
-        // Create the time ranges to be batched for hisDeletion
-        // const batches = [];
-        const indexes = ids.map((_) => 0);
-        while (!allAccountedFor(data, recordIndexes)) {
-            const timeRanges = recordIndexes.map((_, index) =>
-                endTimeRange(data[index], recordIndexes[index], batchSize));
-            const minIndex = minWithIndex(timeRanges);
-            // ensure time range is inclusive of data to be deleted (i.e. +1ms)
-            const grabTo = new Date(timeRanges[minIndex].endRange + 1);
-
-            if (grabTo.getTime() > end.getTime()) {
-                // end of the line
-                batches[batchIndex].push([idsInBatch, `s:${grabFrom.toISOString()},${end.toISOString()}`]);
-                break;
-            } else {
-                batches[batchIndex].push([idsInBatch, `s:${grabFrom.toISOString()},${grabTo.toISOString()}`]);
-            }
-            grabFrom = grabTo;
-=======
->>>>>>> 359a6321
 
         if (data.filter((dataSet) => dataSet.length > 0).length === 0) {
             // no data to delete
