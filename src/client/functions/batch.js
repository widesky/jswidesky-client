--- conflicted
+++ resolved
@@ -3,20 +3,12 @@
     PERFORM_OP_IN_BATCH_SCHEMA,
     BATCH_HIS_WRITE_SCHEMA,
     BATCH_HIS_READ_SCHEMA,
-<<<<<<< HEAD
     BATCH_HIS_DELETE_SCHEMA,
     BATCH_CREATE_SCHEMA
-=======
-    BATCH_HIS_DELETE_SCHEMA
->>>>>>> 5000e821
 } = require("../../utils/evaluator");
 const HisWritePayload = require("../../utils/hisWritePayload");
 const { sleep } = require("../../utils/tools");
 const Hs = require("../../utils/haystack");
-<<<<<<< HEAD
-=======
-const {value} = require("lodash/seq");
->>>>>>> 5000e821
 
 /**
  * Initialise a 2D empty array.
@@ -319,53 +311,6 @@
 }
 
 /**
-<<<<<<< HEAD
- * Get the end time and index in the data set that has at most the given batchSize records.
- * @param dataSet Data set to search in.
- * @param grabFromIndex A start index to signify what will be batched next.
- * @param batchSize
- * @returns {{endRange: number, index: number}|{endRange: null, index: null}}
- *      endRange: The epoch time that is either the end of the data set or batchSize indexes from the given
- *                grabFromIndex. If data set is empty, null is returned.
- *      index: The index of the endRange time found. If data set is empty, null is returned.
- */
-function endTimeRange(dataSet, grabFromIndex, batchSize) {
-    if (dataSet.length === 0) {
-        return {
-            endRange: null,
-            index: null
-        };
-=======
- * Get the end time in the data set that has at most the given batchSize records.
- * @param dataSet Data set to search in.
- * @param grabFromIndex A start index to signify what will be batched next.
- * @param batchSize Maximum number of time series data that can be deleted.
- * @returns {number|null} The index of the endRange time found. If data set is empty, null is returned.
- */
-function endTimeRange(dataSet, grabFromIndex, batchSize) {
-    if (dataSet.length === 0 || grabFromIndex >= dataSet.length) {
-        return null;
->>>>>>> 5000e821
-    }
-
-    let i = grabFromIndex;
-    while (i < dataSet.length - 1 && i - grabFromIndex + 1 < batchSize) {
-        i++;
-    }
-
-    if (i > dataSet.length - 1) {
-        // gone over. Select the end
-        i = dataSet.length - 1
-    }
-
-<<<<<<< HEAD
-    return {
-        endRange: Date.parse(Hs.removePrefix(dataSet[i].ts)),
-        index: i
-    };
-}
-
-/**
  * Perform a create request using batch functionality. The request are batched based on the number of entities given.
  * @param entities Entities to be created.
  * @param options A Object defining batch configurations to be used. See README.md for more information.
@@ -374,10 +319,7 @@
 async function create(entities, options={}) {
     await BATCH_CREATE_SCHEMA.validate(options);
     options = deriveFromDefaults(this.clientOptions.batch.create, options);
-
     return this.performOpInBatch("create", [[...entities]], options);
-=======
-    return Date.parse(Hs.removePrefix(dataSet[i].ts));
 }
 
 /**
@@ -408,6 +350,31 @@
     }
 
     return count;
+}
+
+/**
+ * Get the end time in the data set that has at most the given batchSize records.
+ * @param dataSet Data set to search in.
+ * @param grabFromIndex A start index to signify what will be batched next.
+ * @param batchSize Maximum number of time series data that can be deleted.
+ * @returns {number|null} The index of the endRange time found. If data set is empty, null is returned.
+ */
+function endTimeRange(dataSet, grabFromIndex, batchSize) {
+    if (dataSet.length === 0 || grabFromIndex >= dataSet.length) {
+        return null;
+    }
+
+    let i = grabFromIndex;
+    while (i < dataSet.length - 1 && i - grabFromIndex + 1 < batchSize) {
+        i++;
+    }
+
+    if (i > dataSet.length - 1) {
+        // gone over. Select the end
+        i = dataSet.length - 1
+    }
+
+    return Date.parse(Hs.removePrefix(dataSet[i].ts));
 }
 
 /**
@@ -422,7 +389,7 @@
  */
 function getMinIndex(timeRanges, dataSet, grabFrom, batchSize) {
     const sortByRange = timeRanges
-        .filter((range, i) => range !== null)
+        .filter((range) => range !== null)
         .sort((rangeA, rangeB) => {
             if (rangeA < rangeB) {
                 return -1;
@@ -648,16 +615,12 @@
         success: opResult.success,
         errors: [...errorsEncountered, ...opResult.errors]
     };
->>>>>>> 5000e821
 }
 
 module.exports = {
     performOpInBatch,
     hisWrite,
     hisRead,
-<<<<<<< HEAD
-    create
-=======
+    create,
     hisDelete
->>>>>>> 5000e821
 };