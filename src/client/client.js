--- conflicted
+++ resolved
@@ -180,11 +180,7 @@
         const performPreCheck = (func) => {
             return async (...args) => {
                 if (!this.initialised) {
-<<<<<<< HEAD
-                    this.#logger.info("Not finished initialising. Waiting...");
-=======
                     this.logger.info("Not finished initialising. Waiting...");
->>>>>>> 5000e821
                     await this.initWaitFor;
                 }
 
