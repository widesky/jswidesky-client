--- conflicted
+++ resolved
@@ -59,11 +59,7 @@
 };
 
 // Shared Objects
-<<<<<<< HEAD
-const PERFORM_OP_IN_BATCH_ObJ = {
-=======
 const PERFORM_OP_IN_BATCH_OBJ = {
->>>>>>> 5000e821
     ...getBatchProp(PERFORM_OP_IN_BATCH_BATCH_SIZE, PERFORM_OP_IN_BATCH_MAX_BATCH_SIZE),
     batchDelay: yup.number()
         .notRequired()
@@ -89,42 +85,24 @@
     ...PERFORM_OP_IN_BATCH_OBJ,
 });
 const BATCH_HIS_WRITE_SCHEMA = yup.object({
-<<<<<<< HEAD
-    ...PERFORM_OP_IN_BATCH_ObJ,
-=======
-    ...PERFORM_OP_IN_BATCH_OBJ,
->>>>>>> 5000e821
+    ...PERFORM_OP_IN_BATCH_OBJ,
     ...getBatchProp(HIS_WRITE_BATCH_SIZE, HIS_WRITE_MAX_BATCH_SIZE),
     ...getReturnResultProp(false)
 });
 const BATCH_HIS_DELETE_SCHEMA = yup.object({
-<<<<<<< HEAD
-    ...PERFORM_OP_IN_BATCH_ObJ,
-=======
-    ...PERFORM_OP_IN_BATCH_OBJ,
->>>>>>> 5000e821
+    ...PERFORM_OP_IN_BATCH_OBJ,
     ...getBatchProp(HIS_DELETE_DATA_POINT_BATCH_SIZE, HIS_DELETE_DATA_POINT_BATCH_SIZE_MAX),
     ...getBatchProp(HIS_DELETE_ENTITY_BATCH_SIZE, HIS_DELETE_ENTITY_BATCH_SIZE_MAX, "batchSizeEntity"),
     ...getReturnResultProp(false)
 });
 const BATCH_CREATE_SCHEMA = yup.object({
-<<<<<<< HEAD
-    ...PERFORM_OP_IN_BATCH_ObJ,
+    ...PERFORM_OP_IN_BATCH_OBJ,
     ...getBatchProp(CREATE_BATCH_SIZE, CREATE_BATCH_SIZE_MAX),
     ...getReturnResultProp(false)
 });
 const BATCH_UPDATE_SCHEMA = yup.object({
-    ...PERFORM_OP_IN_BATCH_ObJ,
+    ...PERFORM_OP_IN_BATCH_OBJ,
     ...getBatchProp(UPDATE_BATCH_SIZE, UPDATE_BATCH_SIZE_MAX),
-=======
-    ...PERFORM_OP_IN_BATCH_OBJ,
-    ...getBatchProp(CREATE_BATCH_SIZE),
-    ...getReturnResultProp(false)
-});
-const BATCH_UPDATE_SCHEMA = yup.object({
-    ...PERFORM_OP_IN_BATCH_OBJ,
-    ...getBatchProp(UPDATE_BATCH_SIZE),
->>>>>>> 5000e821
     ...getReturnResultProp(false)
 });
 const BATCH_DELETE_BY_ID_SCHEMA = yup.object({
@@ -149,13 +127,8 @@
     ...LIMIT_PROPERTY
 });
 const BATCH_UPDATE_BY_FILTER_SCHEMA = yup.object({
-<<<<<<< HEAD
-    ...PERFORM_OP_IN_BATCH_ObJ,
+    ...PERFORM_OP_IN_BATCH_OBJ,
     ...getBatchProp(UPDATE_BATCH_SIZE, UPDATE_BATCH_SIZE_MAX),
-=======
-    ...PERFORM_OP_IN_BATCH_OBJ,
-    ...getBatchProp(UPDATE_BATCH_SIZE),
->>>>>>> 5000e821
     ...getReturnResultProp(false),
     ...LIMIT_PROPERTY
 });
@@ -172,23 +145,13 @@
     ...getReturnResultProp(false)
 });
 const BATCH_UPDATE_OR_CREATE_SCHEMA = yup.object({
-<<<<<<< HEAD
-    ...PERFORM_OP_IN_BATCH_ObJ,
+    ...PERFORM_OP_IN_BATCH_OBJ,
     ...getBatchProp(
         Math.min(CREATE_BATCH_SIZE, UPDATE_BATCH_SIZE), Math.min(CREATE_BATCH_SIZE_MAX, UPDATE_BATCH_SIZE_MAX)),
     ...getReturnResultProp(true)
 });
 const PERFORM_OP_IN_BATCH_SCHEMA = yup.object({
-    ...PERFORM_OP_IN_BATCH_ObJ,
-=======
-    ...PERFORM_OP_IN_BATCH_OBJ,
-    ...getBatchProp(Math.min(CREATE_BATCH_SIZE, UPDATE_BATCH_SIZE)),
-    ...getReturnResultProp(true)
-});
-
-const PERFORM_OP_IN_BATCH_SCHEMA = yup.object({
-    ...PERFORM_OP_IN_BATCH_OBJ,
->>>>>>> 5000e821
+    ...PERFORM_OP_IN_BATCH_OBJ,
     ...getReturnResultProp(false)
 });
 
@@ -251,10 +214,7 @@
     BATCH_HIS_WRITE_SCHEMA,
     BATCH_HIS_READ_SCHEMA,
     BATCH_HIS_DELETE_SCHEMA,
-<<<<<<< HEAD
     BATCH_CREATE_SCHEMA,
     BATCH_UPDATE_SCHEMA,
-=======
->>>>>>> 5000e821
     deriveFromDefaults
 };