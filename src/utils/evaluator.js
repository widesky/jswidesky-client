--- conflicted
+++ resolved
@@ -212,9 +212,6 @@
     BATCH_HIS_WRITE_SCHEMA,
     BATCH_HIS_READ_SCHEMA,
     BATCH_HIS_DELETE_SCHEMA,
-<<<<<<< HEAD
     BATCH_CREATE_SCHEMA,
-=======
->>>>>>> 5000e821
     deriveFromDefaults
 };