--- conflicted
+++ resolved
@@ -134,13 +134,8 @@
     ...LIMIT_PROPERTY
 });
 const BATCH_HIS_DELETE_BY_FILTER_SCHEMA = yup.object({
-<<<<<<< HEAD
-    ...PERFORM_OP_IN_BATCH_ObJ,
+    ...PERFORM_OP_IN_BATCH_OBJ,
     ...getBatchProp(HIS_DELETE_DATA_POINT_BATCH_SIZE, HIS_DELETE_DATA_POINT_BATCH_SIZE_MAX),
-=======
-    ...PERFORM_OP_IN_BATCH_OBJ,
-    ...getBatchProp(HIS_DELETE_DATA_POINT_BATCH_SIZE),
->>>>>>> 359a6321
     ...getBatchProp(HIS_DELETE_ENTITY_BATCH_SIZE, HIS_DELETE_ENTITY_BATCH_SIZE_MAX, "batchSizeEntity"),
     ...getReturnResultProp(false),
     ...LIMIT_PROPERTY
