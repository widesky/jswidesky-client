--- conflicted
+++ resolved
@@ -33,11 +33,7 @@
 
 | Path from `client.batch.hisWrite` | Description                                                                   | Type    | Default |
 |-----------------------------------|-------------------------------------------------------------------------------|---------|---------|
-<<<<<<< HEAD
-| `batchSize`                       | Define the maximum number of rows of each payload for `hisWrite` operations.  | Number  | 2000    |
-=======
-| `batchSize`                       | Define the maximum size of each payload for `hisWrite` operations.            | Number  | 10000   |
->>>>>>> 4386151d
+| `batchSize`                       | Define the maximum number of rows of each payload for `hisWrite` operations.  | Number  | 10000   |
 | `batchDelay`                      | Define the time in between each batch `hisWrite` request (ms).                | Number  | 0       |
 | `parallel`                        | Define the number of batched requests to be run in parallel                   | Number  | 1       |
 | `parallelDelay`                   | Define the delay between each set of batched requests run in parallel (ms)    | Number  | 0       |
