--- conflicted
+++ resolved
@@ -125,19 +125,11 @@
 
 let myFrom = lib.graphql
                 .exprParser
-<<<<<<< HEAD
-                .dtParse('now-1h');
-
-let myTo = lib.graphql
-              .exprParser
-              .dtParse('now');
-=======
                 .parseDt('now-1h');
 
 let myTo = lib.graphql
               .exprParser
               .parseDt('now');
->>>>>>> 5dcf5645
 
 let query = lib.graphql
                .replace
